--- conflicted
+++ resolved
@@ -87,7 +87,6 @@
             },
           });
         }
-<<<<<<< HEAD
         setConnectionState(ConnectionState.connected);
         setScreen(ChatScreen.CHAT);
       } catch (error) {
@@ -99,11 +98,6 @@
         } else {
           setConnectionState(ConnectionState.notConnectedYet);
         }
-=======
-      } catch (e) {
-        // eslint-disable-next-line no-console
-        console.error("Unable to subscribe user", e);
->>>>>>> f30b85de
       }
     },
     // eslint-disable-next-line react-hooks/exhaustive-deps
