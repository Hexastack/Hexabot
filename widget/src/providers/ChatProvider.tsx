--- conflicted
+++ resolved
@@ -373,35 +373,7 @@
         setMessages(arrangedMessages);
         setParticipants(participantsList);
 
-<<<<<<< HEAD
-        localStorage.setItem("profile", JSON.stringify(body.profile));
-        setMessages(
-          body.messages.map((message) => {
-            return {
-              ...message,
-              direction:
-                message.author === body.profile.foreign_id ||
-                message.author === body.profile.id
-                  ? Direction.sent
-                  : Direction.received,
-              read: message.direction === Direction.sent || message.read,
-              delivery:
-                message.direction === Direction.sent || message.delivery,
-            } as TMessage;
-          }),
-        );
-        setParticipants([
-          participants[0],
-          {
-            id: body.profile.foreign_id,
-            foreign_id: body.profile.foreign_id,
-            name: `${body.profile.first_name} ${body.profile.last_name}`,
-          },
-        ]);
-        setConnectionState(ConnectionState.connected);
-=======
         setConnectionState(3);
->>>>>>> a1b5457b
         setScreen("chat");
       } catch (e) {
         // eslint-disable-next-line no-console
@@ -473,22 +445,6 @@
       handleSubscription();
     }
 
-<<<<<<< HEAD
-    // When user loses internet connection, on reconnect
-    // we will need to subscribe him again (join the io room)
-    const reSubscribe = () => {
-      const item = localStorage.getItem("profile");
-
-      if (item) {
-        const profile = JSON.parse(item) as ISubscriber;
-
-        handleSubscription(profile.first_name, profile.last_name);
-      } else {
-        setConnectionState(ConnectionState.notConnectedYet);
-      }
-    };
-=======
->>>>>>> a1b5457b
     const endConnection = () => {
       setConnectionState(ConnectionState.disconnected);
     };
