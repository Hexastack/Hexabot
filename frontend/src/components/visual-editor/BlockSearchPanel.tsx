/*
 * Copyright © 2025 Hexastack. All rights reserved.
 *
 * Licensed under the GNU Affero General Public License v3.0 (AGPLv3) with the following additional terms:
 * 1. The name "Hexabot" is a trademark of Hexastack. You may not use this name in derivative works without express written permission.
 * 2. All derivative works must include clear attribution to the original creator and software, Hexastack and Hexabot, in a prominent location (e.g., in the software's "About" section, documentation, and README file).
 */

import BackspaceIcon from "@mui/icons-material/Backspace";
import ClearIcon from "@mui/icons-material/Clear";
import ManageSearchIcon from "@mui/icons-material/ManageSearch";
import SearchIcon from "@mui/icons-material/Search";
import SearchOffIcon from "@mui/icons-material/SearchOff";
import TravelExploreIcon from "@mui/icons-material/TravelExplore";
import {
  Box,
  Button,
  Divider,
  IconButton,
  InputAdornment,
  ListItemAvatar,
  ListItemButton,
  ListItemText,
  Skeleton,
  Tab,
  Tabs,
  Typography,
} from "@mui/material";
import { styled } from "@mui/material/styles";
<<<<<<< HEAD
import React, {
  useDeferredValue,
  useEffect,
  useMemo,
  useRef,
  useState,
} from "react";
=======
import React, { useMemo, useState } from "react";
>>>>>>> 6ee77804

import { FilterTextfield } from "@/app-components/inputs/FilterTextfield";
import { useFind } from "@/hooks/crud/useFind";
import { useSearch } from "@/hooks/useSearch";
import { useToast } from "@/hooks/useToast";
import { useTranslate } from "@/hooks/useTranslate";
import { EntityType } from "@/services/types";
import { BlockType, IBlockSearchResult } from "@/types/block.types";
import { getBlockType, getIconForType } from "@/utils/block.utils";

import { useVisualEditor } from "./hooks/useVisualEditor";

type BlockSearchItem = {
  id: string;
  name: string;
  categoryId: string;
  categoryLabel: string;
  blockTextContent: string;
  fallbackTextContent?: string;
  score: number;
  type: BlockType;
};

export type SearchScope = "current" | "all";
export interface BlockSearchPanelProps {
  open: boolean;
  onClose: () => void;
}

const Panel = styled(Box)(() => ({
  position: "absolute",
  top: 16,
  right: 16,
  width: 420,
  maxHeight: "calc(100% - 120px)", // Vertical offset to prevent overlap with the chat widget launcher
  background: "#fff",
  border: "1px solid #E0E0E0",
  boxShadow: "0 8px 24px rgba(0,0,0,0.08)",
  borderRadius: 12,
  zIndex: 8,
  display: "flex",
  flexDirection: "column",
  padding: 8,
  overflow: "auto", // Enable scrolling if content overflows
}));
const PanelHeader = styled(Box)(() => ({
  display: "flex",
  alignItems: "center",
  justifyContent: "space-between",
  padding: "10px 12px",
  borderBottom: "1px solid #E0E0E0",
}));
const ScopeToggle = styled(Tabs)(() => ({
  display: "flex",
  flexDirection: "row",
  gap: 8,
  padding: "0 8px",
  // make tabs look like compact icon tabs
  minHeight: 36,
  "& .MuiTab-root": {
    minHeight: 36,
    minWidth: 120,
    paddingLeft: 8,
    paddingRight: 8,
  },
}));
const ResultCount = styled(Box)(() => ({ padding: "4px 16px", color: "#555" }));
const PanelBody = styled(Box)(() => ({
  display: "flex",
  flexDirection: "column",
  flex: 1,
  minHeight: 120, // ensure at least one list item and footer can be shown without overlap on small viewports
  minWidth: 0,
  overflow: "hidden",
}));

export const BlockSearchPanel: React.FC<BlockSearchPanelProps> = ({
  open,
  onClose,
}) => {
  const MAX_ITEMS_PER_PAGE = 10;
  const { t } = useTranslate();
  const { toast } = useToast();
  const { selectedCategoryId, focusBlock } = useVisualEditor();
  const [scope, setScope] = useState<SearchScope>("all");
<<<<<<< HEAD
  const [searchTerm, setQuery] = useState("");
  const [debouncedSearchTerm, setDebouncedSearchTerm] = useState("");
=======
>>>>>>> 6ee77804
  const [selectedIndex, setSelectedIndex] = useState(0);
  const [shownCount, setShownCount] = useState(MAX_ITEMS_PER_PAGE);
  const { onSearch, searchText } = useSearch<EntityType.BLOCK_SEARCH>({});
  // Backend block search
  const { data: backendResults = [], isLoading: isLoadingSearch } = useFind(
    { entity: EntityType.BLOCK_SEARCH },
    {
      hasCount: false,
      params: {
<<<<<<< HEAD
        q: debouncedSearchTerm,
=======
        q: searchText,
>>>>>>> 6ee77804
        category: scope === "current" ? selectedCategoryId : undefined,
      },
    },
    {
<<<<<<< HEAD
      enabled: open && Boolean(debouncedSearchTerm.length > 0),
=======
      enabled: open && Boolean(searchText && searchText.trim().length > 0),
      onSuccess() {
        setShownCount(MAX_ITEMS_PER_PAGE);
        setSelectedIndex(0);
      },
      onError() {
        toast.error(t("message.failed_to_load_blocks"));
      },
>>>>>>> 6ee77804
    },
  );
  // Fetch categories to resolve category labels locally
  // TODO: Remove this fetch when the backend search query response includes category labels directly.
  const { data: categories = [], isLoading: isLoadingCategories } = useFind(
    { entity: EntityType.CATEGORY },
    {
      hasCount: false,
      initialSortState: [{ field: "createdAt", sort: "asc" }],
    },
<<<<<<< HEAD
    { enabled: open },
=======
    {
      enabled: open,
      onError() {
        toast.error(t("message.failed_to_load_blocks"));
      },
    },
>>>>>>> 6ee77804
  );
  // Create a map of category labels by ID for quick lookup
  const categoryLabelById = useMemo(() => {
    const map = new Map<string, string>();

    categories.forEach((c) => map.set(c.id, c.label));

    return map;
  }, [categories]);
  // Loading and error states
  const loading = isLoadingSearch || isLoadingCategories;
  // Map backend results into UI items
  const items: BlockSearchItem[] = useMemo(() => {
    return backendResults.map((blockEntry: IBlockSearchResult) => {
      const type = getBlockType(blockEntry.message);

      return {
        id: blockEntry.id,
        name: blockEntry.name,
        categoryId: String(blockEntry.category ?? ""),
        categoryLabel:
          categoryLabelById.get(String(blockEntry.category)) ??
          String(blockEntry.category ?? ""),
        blockTextContent:
          typeof blockEntry.message === "string"
            ? blockEntry.message
            : Array.isArray(blockEntry.message)
            ? blockEntry.message.join(" ")
            : typeof blockEntry.message === "object" &&
              blockEntry.message &&
              "text" in blockEntry.message
            ? String(blockEntry.message.text ?? "")
            : "",
        fallbackTextContent: Array.isArray(
          blockEntry.options?.fallback?.message,
        )
          ? blockEntry.options?.fallback?.message.join(" ")
          : "",
        type,
        score: blockEntry.score,
      };
    });
  }, [backendResults, categoryLabelById]);
<<<<<<< HEAD
  const deferredItems = useDeferredValue(items);
  const searchResults: BlockSearchResult[] = useMemo(() => {
    if (!searchTerm) return [];

    return deferredItems.map((item, idx) => ({ item, refIndex: idx }));
  }, [deferredItems, searchTerm]);
  const visibleCount = Math.min(searchResults.length, shownCount);

  useEffect(() => {
    // Show error toast if API returns an error
    if (error) {
      toast.error(t("message.failed_to_load_blocks"));
    }
    // eslint-disable-next-line react-hooks/exhaustive-deps
  }, [error]);

  // Reset pagination and selection when the query changes
  useEffect(() => {
    setShownCount(MAX_ITEMS_PER_PAGE);
    setSelectedIndex(0);
  }, [searchTerm, scope]);

  useEffect(() => {
    const handle = setTimeout(() => {
      setDebouncedSearchTerm(searchTerm.trim());
    }, 250);

    return () => clearTimeout(handle);
  }, [searchTerm]);

  // After increasing shownCount, scroll/select the first newly visible item
  useEffect(() => {
    if (scrollIndexTrackerRef.current != null) {
      const idx = scrollIndexTrackerRef.current;
      const el = itemRefs.current[idx];

      el?.scrollIntoView({ block: "nearest" });
      setSelectedIndex(idx);
      scrollIndexTrackerRef.current = null;
    }
  }, [shownCount]);

=======
  const visibleSearchItems = useMemo(() => {
    if (!searchText) return [];

    return items.map((item, idx) => ({
      item,
      refIndex: idx,
    }));
  }, [searchText, items]);
  const visibleCount = Math.min(visibleSearchItems.length, shownCount);
>>>>>>> 6ee77804
  // Navigation in the search results handlers
  const goTo = (idx: number) => {
    if (idx < 0 || idx >= visibleCount) return;

    setSelectedIndex(idx);
  };
  // Focus the selected block
  const activate = async (idx: number) => {
    const item = visibleSearchItems[idx]?.item;

    if (!item) return;
    setSelectedIndex(idx);
    await focusBlock(item.id, scope === "all" ? item.categoryId : undefined);
  };
  // Keyboard navigation handlers
  const onKeyDown = (e: React.KeyboardEvent) => {
    if (e.key === "ArrowDown") {
      e.preventDefault();
      goTo(Math.min(selectedIndex + 1, visibleCount - 1));
    } else if (e.key === "ArrowUp") {
      e.preventDefault();
      goTo(Math.max(selectedIndex - 1, 0));
    } else if (e.key === "Enter") {
      e.preventDefault();
      activate(selectedIndex);
    } else if (e.key === "Escape") {
      e.preventDefault();
      onClose();
    }
  };

  if (!open) return null;

  return (
    <Panel
      role="dialog"
      aria-label={t("label.search_blocks_panel_header")}
      onKeyDown={onKeyDown}
    >
      <PanelHeader>
        <Typography variant="subtitle1" fontWeight={600} component="h2">
          {t("label.search_blocks_panel_header")}
        </Typography>
        <IconButton
          aria-label="Close search panel"
          onClick={onClose}
          size="small"
        >
          <ClearIcon />
        </IconButton>
      </PanelHeader>
      <FilterTextfield
        sx={{ p: 1 }}
        onChange={onSearch}
        autoFocus={open}
        defaultValue={searchText}
        placeholder={t("placeholder.search_blocks")}
        InputProps={{
          startAdornment: (
            <InputAdornment position="start">
              <SearchIcon />
            </InputAdornment>
          ),
          endAdornment: searchText ? (
            <InputAdornment position="end">
              <IconButton
                aria-label="clear"
                onClick={() => {
                  onSearch("");
                }}
              >
                <BackspaceIcon fontSize="small" />
              </IconButton>
            </InputAdornment>
          ) : undefined,
        }}
      />
      <ScopeToggle
        value={scope}
        onChange={(_, v) => setScope(v as SearchScope)}
        aria-label="search-scope"
        variant="fullWidth"
      >
        <Tab
          value="current"
          icon={<ManageSearchIcon />}
          iconPosition="start"
          label={t("label.current_flow")}
        />
        <Tab
          value="all"
          icon={<TravelExploreIcon />}
          iconPosition="start"
          label={t("label.all_flows")}
        />
      </ScopeToggle>
      <Divider />
      <PanelBody>
        {loading ? (
          <Box p={2} display="grid" gap={1}>
            {Array.from({ length: 6 }).map((_, i) => (
              <Box
                key={i}
                display="flex"
                alignItems="center"
                gap={2}
                height={56}
              >
                {/* Avatar skeleton */}
                <Skeleton variant="circular" width={32} height={32} />
                {/* Text content skeleton */}
                <Box flex={1} display="flex" flexDirection="column" gap={0.5}>
                  <Skeleton variant="text" width="90%" height={20} />
                  <Skeleton variant="text" width="60%" height={16} />
                </Box>
              </Box>
            ))}
          </Box>
        ) : visibleSearchItems.length === 0 && searchText ? (
          <Box
            p={2}
            display="flex"
            flexDirection="column"
            alignItems="center"
            justifyContent="center"
            sx={{ height: "100%" }}
            flex={1}
            gap={2}
          >
            <SearchOffIcon sx={{ fontSize: 48 }} />
            <Typography align="center">
              {t("message.no_matching_results")}
            </Typography>
          </Box>
        ) : (
          <>
            <ResultCount>
              <Typography variant="caption">
<<<<<<< HEAD
                {visibleCount} / {searchResults.length}{" "}
=======
                {visibleCount} / {searchText ? backendResults.length : 0}{" "}
>>>>>>> 6ee77804
                {t("label.results_count")}
              </Typography>
            </ResultCount>
            <Box
              sx={{
                flex: 1,
                minHeight: 0,
                overflow: "auto",
              }}
            >
              <Box>
                {visibleSearchItems.slice(0, visibleCount).map((res, idx) => {
                  const item = res.item;
                  const primary = item?.name || "";
                  const secondaryParts: string[] = [];

                  if (item?.blockTextContent)
                    secondaryParts.push(item.blockTextContent);
                  if (item?.fallbackTextContent)
                    secondaryParts.push(
                      `(fallback: ${item.fallbackTextContent})`,
                    );
                  const secondary = secondaryParts.length
                    ? secondaryParts.join(" • ")
                    : undefined;
                  const isActive = idx === selectedIndex;
                  const Icon = getIconForType(item?.type || BlockType.PLUGIN);

                  return (
                    <div key={item?.id ?? idx}>
                      <ListItemButton
                        selected={isActive}
                        autoFocus={isActive}
                        onClick={() => activate(idx)}
                        sx={{
                          height: 56,
                          overflow: "hidden",
                        }}
                      >
                        <ListItemAvatar sx={{ minWidth: 44, flexShrink: 0 }}>
                          <Box
                            sx={{
                              width: 28,
                              height: 28,
                              display: "flex",
                              alignItems: "center",
                              justifyContent: "center",
                            }}
                          >
                            <Icon width={24} height={24} />
                          </Box>
                        </ListItemAvatar>
                        <ListItemText
                          primary={primary}
                          secondary={`${item?.categoryLabel || ""}${
                            secondary ? " • " + secondary : ""
                          }`}
                          primaryTypographyProps={{ noWrap: true }}
                          secondaryTypographyProps={{ noWrap: true }}
                          sx={{ minWidth: 0 }}
                        />
                      </ListItemButton>
                    </div>
                  );
                })}
              </Box>
            </Box>
          </>
        )}
      </PanelBody>
      {(backendResults.length || 0) > shownCount ? (
        <Box p={1} display="flex" justifyContent="center">
          <Button
            size="small"
            onClick={() => {
              setShownCount((prev) => prev + MAX_ITEMS_PER_PAGE);
            }}
          >
            {t("button.show_more")}
          </Button>
        </Box>
      ) : null}
    </Panel>
  );
};

export default BlockSearchPanel;<|MERGE_RESOLUTION|>--- conflicted
+++ resolved
@@ -27,17 +27,7 @@
   Typography,
 } from "@mui/material";
 import { styled } from "@mui/material/styles";
-<<<<<<< HEAD
-import React, {
-  useDeferredValue,
-  useEffect,
-  useMemo,
-  useRef,
-  useState,
-} from "react";
-=======
 import React, { useMemo, useState } from "react";
->>>>>>> 6ee77804
 
 import { FilterTextfield } from "@/app-components/inputs/FilterTextfield";
 import { useFind } from "@/hooks/crud/useFind";
@@ -123,11 +113,6 @@
   const { toast } = useToast();
   const { selectedCategoryId, focusBlock } = useVisualEditor();
   const [scope, setScope] = useState<SearchScope>("all");
-<<<<<<< HEAD
-  const [searchTerm, setQuery] = useState("");
-  const [debouncedSearchTerm, setDebouncedSearchTerm] = useState("");
-=======
->>>>>>> 6ee77804
   const [selectedIndex, setSelectedIndex] = useState(0);
   const [shownCount, setShownCount] = useState(MAX_ITEMS_PER_PAGE);
   const { onSearch, searchText } = useSearch<EntityType.BLOCK_SEARCH>({});
@@ -137,18 +122,11 @@
     {
       hasCount: false,
       params: {
-<<<<<<< HEAD
-        q: debouncedSearchTerm,
-=======
         q: searchText,
->>>>>>> 6ee77804
         category: scope === "current" ? selectedCategoryId : undefined,
       },
     },
     {
-<<<<<<< HEAD
-      enabled: open && Boolean(debouncedSearchTerm.length > 0),
-=======
       enabled: open && Boolean(searchText && searchText.trim().length > 0),
       onSuccess() {
         setShownCount(MAX_ITEMS_PER_PAGE);
@@ -157,7 +135,6 @@
       onError() {
         toast.error(t("message.failed_to_load_blocks"));
       },
->>>>>>> 6ee77804
     },
   );
   // Fetch categories to resolve category labels locally
@@ -168,16 +145,12 @@
       hasCount: false,
       initialSortState: [{ field: "createdAt", sort: "asc" }],
     },
-<<<<<<< HEAD
-    { enabled: open },
-=======
     {
       enabled: open,
       onError() {
         toast.error(t("message.failed_to_load_blocks"));
       },
     },
->>>>>>> 6ee77804
   );
   // Create a map of category labels by ID for quick lookup
   const categoryLabelById = useMemo(() => {
@@ -221,50 +194,6 @@
       };
     });
   }, [backendResults, categoryLabelById]);
-<<<<<<< HEAD
-  const deferredItems = useDeferredValue(items);
-  const searchResults: BlockSearchResult[] = useMemo(() => {
-    if (!searchTerm) return [];
-
-    return deferredItems.map((item, idx) => ({ item, refIndex: idx }));
-  }, [deferredItems, searchTerm]);
-  const visibleCount = Math.min(searchResults.length, shownCount);
-
-  useEffect(() => {
-    // Show error toast if API returns an error
-    if (error) {
-      toast.error(t("message.failed_to_load_blocks"));
-    }
-    // eslint-disable-next-line react-hooks/exhaustive-deps
-  }, [error]);
-
-  // Reset pagination and selection when the query changes
-  useEffect(() => {
-    setShownCount(MAX_ITEMS_PER_PAGE);
-    setSelectedIndex(0);
-  }, [searchTerm, scope]);
-
-  useEffect(() => {
-    const handle = setTimeout(() => {
-      setDebouncedSearchTerm(searchTerm.trim());
-    }, 250);
-
-    return () => clearTimeout(handle);
-  }, [searchTerm]);
-
-  // After increasing shownCount, scroll/select the first newly visible item
-  useEffect(() => {
-    if (scrollIndexTrackerRef.current != null) {
-      const idx = scrollIndexTrackerRef.current;
-      const el = itemRefs.current[idx];
-
-      el?.scrollIntoView({ block: "nearest" });
-      setSelectedIndex(idx);
-      scrollIndexTrackerRef.current = null;
-    }
-  }, [shownCount]);
-
-=======
   const visibleSearchItems = useMemo(() => {
     if (!searchText) return [];
 
@@ -274,7 +203,6 @@
     }));
   }, [searchText, items]);
   const visibleCount = Math.min(visibleSearchItems.length, shownCount);
->>>>>>> 6ee77804
   // Navigation in the search results handlers
   const goTo = (idx: number) => {
     if (idx < 0 || idx >= visibleCount) return;
@@ -413,11 +341,7 @@
           <>
             <ResultCount>
               <Typography variant="caption">
-<<<<<<< HEAD
-                {visibleCount} / {searchResults.length}{" "}
-=======
                 {visibleCount} / {searchText ? backendResults.length : 0}{" "}
->>>>>>> 6ee77804
                 {t("label.results_count")}
               </Typography>
             </ResultCount>
