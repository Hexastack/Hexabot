--- conflicted
+++ resolved
@@ -60,18 +60,13 @@
   getInputProps?: (index: number) => TextFieldProps;
 };
 
-<<<<<<< HEAD
-const PatternInput: FC<PatternInputProps> = ({ value, onChange, idx }) => {
-  const { t } = useTranslate();
-=======
 const PatternInput: FC<PatternInputProps> = ({
   value,
   onChange,
   idx,
   getInputProps,
 }) => {
-  const { t } = useTranslation();
->>>>>>> 53623809
+  const { t } = useTranslate();
   const {
     register,
     formState: { errors },
