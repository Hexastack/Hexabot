/*
 * Copyright © 2024 Hexastack. All rights reserved.
 *
 * Licensed under the GNU Affero General Public License v3.0 (AGPLv3) with the following additional terms:
 * 1. The name "Hexabot" is a trademark of Hexastack. You may not use this name in derivative works without express written permission.
 * 2. All derivative works must include clear attribution to the original creator and software, Hexastack and Hexabot, in a prominent location (e.g., in the software's "About" section, documentation, and README file).
 */

import { Box, Grid, MenuItem, TextFieldProps, Typography } from "@mui/material";
import { FC, useEffect, useState } from "react";
import { RegisterOptions, useFormContext } from "react-hook-form";

import AutoCompleteEntitySelect from "@/app-components/inputs/AutoCompleteEntitySelect";
import { Input } from "@/app-components/inputs/Input";
import { RegexInput } from "@/app-components/inputs/RegexInput";
import { useGetFromCache } from "@/hooks/crud/useGet";
import { useTranslate } from "@/hooks/useTranslate";
import { EntityType, Format } from "@/services/types";
import {
  IBlockAttributes,
  IBlockFull,
  NlpPattern,
  Pattern,
  PatternType,
  PayloadPattern,
} from "@/types/block.types";
import { IMenuItem } from "@/types/menu.types";
import { INlpEntity } from "@/types/nlp-entity.types";
import { INlpValue } from "@/types/nlp-value.types";

import { ContentPostbackInput } from "./ContentPostbackInput";
import { PostbackInput } from "./PostbackInput";

const isRegex = (str: Pattern) => {
  return typeof str === "string" && str.startsWith("/") && str.endsWith("/");
};
const getType = (pattern: Pattern): PatternType => {
  if (isRegex(pattern)) {
    return "regex";
  } else if (Array.isArray(pattern)) {
    return "nlp";
  } else if (typeof pattern === "object" && pattern !== null) {
    if (pattern.type === "menu") {
      return "menu";
    } else if (pattern.type === "content") {
      return "content";
    } else {
      return "payload";
    }
  } else {
    return "text";
  }
};

type PatternInputProps = {
  value: Pattern;
  onChange: (pattern: Pattern) => void;
  block?: IBlockFull;
  idx: number;
  getInputProps?: (index: number) => TextFieldProps;
};

const PatternInput: FC<PatternInputProps> = ({
  value,
  onChange,
  idx,
  getInputProps,
}) => {
  const { t } = useTranslate();
  const {
    register,
    formState: { errors },
  } = useFormContext<IBlockAttributes>();
  const getNlpEntityFromCache = useGetFromCache(EntityType.NLP_ENTITY);
  const [pattern, setPattern] = useState<Pattern>(value);
  const [patternType, setPatternType] = useState<PatternType>(getType(value));
  const types = [
    { value: "text", label: t("label.match_sound") },
    { value: "regex", label: t("label.regex") },
    { value: "payload", label: t("label.postback") },
    { value: "nlp", label: t("label.nlp") },
    { value: "menu", label: t("label.menu") },
    { value: "content", label: t("label.content") },
  ];
  const registerInput = (
    errorMessage: string,
    idx: number,
    additionalOptions?: RegisterOptions<IBlockAttributes>,
  ) => {
    return {
      ...register(`patterns.${idx}`, {
        required: errorMessage,
        ...additionalOptions,
      }),
      helperText: errors.patterns?.[idx]
        ? errors.patterns[idx].message
        : undefined,
      error: !!errors.patterns?.[idx],
    };
  };

  useEffect(() => {
    if (pattern || pattern === "") {
      onChange(pattern);
    }
    // eslint-disable-next-line react-hooks/exhaustive-deps
  }, [pattern]);

  return (
    <>
      <Grid item xs={2}>
        <Input
          select
          label={t("label.type")}
          value={patternType}
          onChange={(e) => {
            const selected = e.target.value as PatternType;

            switch (selected) {
              case "regex": {
                setPattern("//");
                break;
              }
              case "nlp": {
                setPattern([]);
                break;
              }
              case "menu":
              case "content":
              case "payload": {
                setPattern(null);
                break;
              }
              default: {
                setPattern("");
              }
            }

            setPatternType(selected);
          }}
        >
          {types.map((item) => (
            <MenuItem key={item.value} value={item.value}>
              {item.label}
            </MenuItem>
          ))}
        </Input>
      </Grid>
      <Grid item xs={9}>
        {patternType === "nlp" ? (
          <AutoCompleteEntitySelect<INlpValue, "value">
            value={(pattern as NlpPattern[]).map((v) =>
              "value" in v && v.value ? v.value : v.entity,
            )}
            searchFields={["value", "label"]}
            entity={EntityType.NLP_VALUE}
            format={Format.FULL}
            idKey="value"
            labelKey="value"
            label={t("label.nlp")}
            multiple={true}
            onChange={(_e, data) => {
              setPattern(
                data.map((d) => {
                  const entity = getNlpEntityFromCache(d.entity) as INlpEntity;

                  return d.value === "any"
                    ? {
                        match: "entity",
                        entity: entity.name,
                      }
                    : {
                        match: "value",
                        entity: entity.name,
                        value: d.value,
                      };
                }),
              );
            }}
            getOptionLabel={(option) => {
              const entity = getNlpEntityFromCache(option.entity) as INlpEntity;

              return `${entity.name}=${option.value}`;
            }}
            groupBy={(option) => {
              const entity = getNlpEntityFromCache(option.entity) as INlpEntity;

              return entity.name;
            }}
            renderGroup={(params) => (
              <li key={params.key}>
                <Typography
                  component="h4"
                  p={2}
                  fontWeight={700}
                  color="primary"
                >
                  {params.group}
                </Typography>
                <Box>{params.children}</Box>
              </li>
            )}
            preprocess={(options) => {
              return options.reduce((acc, curr) => {
                const entity = getNlpEntityFromCache(curr.entity) as INlpEntity;

                if (entity.lookups.includes("keywords")) {
                  const exists = acc.find(
                    ({ value, id }) => value === "any" && id === entity.id,
                  );

                  if (!exists) {
                    acc.push({
                      entity: entity.id,
                      id: entity.id,
                      value: "any",
                    } as INlpValue);
                  }
                }
                acc.push(curr);

                return acc;
              }, [] as INlpValue[]);
            }}
          />
        ) : null}
        {patternType === "menu" ? (
          <AutoCompleteEntitySelect<IMenuItem, "title", false>
            value={pattern ? (pattern as PayloadPattern).value : null}
            searchFields={["title"]}
            entity={EntityType.MENU}
            format={Format.BASIC}
            idKey="payload"
            labelKey="title"
            label={t("label.menu")}
            multiple={false}
            onChange={(_e, menuItem) => {
              menuItem &&
                setPattern({
                  label: menuItem?.title,
                  value: menuItem?.payload,
                  type: "menu",
                } as PayloadPattern);
            }}
            preprocess={(items) => {
              return items.filter((item) => "payload" in item);
            }}
          />
        ) : null}
        {patternType === "content" ? (
          <ContentPostbackInput
            onChange={(payload) => {
              payload && setPattern(payload);
            }}
            value={pattern ? (pattern as PayloadPattern).value : null}
          />
        ) : null}
        {patternType === "payload" ? (
          <PostbackInput
            onChange={(payload) => {
              payload && setPattern(payload);
            }}
            value={pattern ? (pattern as PayloadPattern).value : null}
          />
        ) : null}
        {typeof value === "string" && patternType === "regex" ? (
          <RegexInput
            {...registerInput(t("message.regex_is_invalid"), idx, {
<<<<<<< HEAD
              validate: (value) => {
                if(value.trim() === ""){
                  return t("message.regex_is_invalid");
                }
                try{
                  new RegExp(value);
                  
                  return true;
                } catch (e) {
                  return t("message.regex_is_invalid");
                }
              },
              setValueAs: (v) => {
                if(!v.startsWith("/") || !v.endsWith("/")) {
                  return `/${v}/`;
                }

                return v;
              },
=======
              validate: (pattern) => {
                try {
                  if (
                    pattern.at(0) === "/" &&
                    pattern.at(-1) === "/" &&
                    typeof pattern === "string"
                  )
                    new RegExp(pattern.slice(1, -1));

                  return true;
                } catch (_e) {
                  return t("message.regex_is_invalid");
                }
              },
              setValueAs: (v) => `/${v}/`,
>>>>>>> b3cafbce
            })}
            label={t("label.regex")}
            value={value.slice(1, -1)}
            onChange={(v) => onChange(v)}
          />
        ) : null}
        {typeof value === "string" && patternType === "text" ? (
          <Input
            {...(getInputProps ? getInputProps(idx) : null)}
            label={t("label.text")}
            value={value}
            onChange={(e) => onChange(e.target.value)}
          />
        ) : null}
      </Grid>
    </>
  );
};

export default PatternInput;<|MERGE_RESOLUTION|>--- conflicted
+++ resolved
@@ -266,7 +266,6 @@
         {typeof value === "string" && patternType === "regex" ? (
           <RegexInput
             {...registerInput(t("message.regex_is_invalid"), idx, {
-<<<<<<< HEAD
               validate: (value) => {
                 if(value.trim() === ""){
                   return t("message.regex_is_invalid");
@@ -286,23 +285,7 @@
 
                 return v;
               },
-=======
-              validate: (pattern) => {
-                try {
-                  if (
-                    pattern.at(0) === "/" &&
-                    pattern.at(-1) === "/" &&
-                    typeof pattern === "string"
-                  )
-                    new RegExp(pattern.slice(1, -1));
-
-                  return true;
-                } catch (_e) {
-                  return t("message.regex_is_invalid");
-                }
-              },
-              setValueAs: (v) => `/${v}/`,
->>>>>>> b3cafbce
+
             })}
             label={t("label.regex")}
             value={value.slice(1, -1)}
