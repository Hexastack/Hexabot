/*
 * Copyright © 2025 Hexastack. All rights reserved.
 *
 * Licensed under the GNU Affero General Public License v3.0 (AGPLv3) with the following additional terms:
 * 1. The name "Hexabot" is a trademark of Hexastack. You may not use this name in derivative works without express written permission.
 * 2. All derivative works must include clear attribution to the original creator and software, Hexastack and Hexabot, in a prominent location (e.g., in the software's "About" section, documentation, and README file).
 */

import { Add, ContentCopyRounded, MoveUp } from "@mui/icons-material";
import DeleteIcon from "@mui/icons-material/Delete";
import EditIcon from "@mui/icons-material/Edit";
import FitScreenIcon from "@mui/icons-material/FitScreen";
import RestartAltIcon from "@mui/icons-material/RestartAlt";
import ZoomInIcon from "@mui/icons-material/ZoomIn";
import ZoomOutIcon from "@mui/icons-material/ZoomOut";
import {
  Box,
  Button,
  ButtonGroup,
  Grid,
  Tab,
  Tabs,
  Tooltip,
  tabsClasses,
} from "@mui/material";
import {
  DefaultPortModel,
  DiagramEngine,
  DiagramModel,
  DiagramModelGenerics,
} from "@projectstorm/react-diagrams";
import { useRouter } from "next/router";
import { SyntheticEvent, useCallback, useEffect, useState } from "react";
import { useQueryClient } from "react-query";

import { ConfirmDialogBody } from "@/app-components/dialogs";
import { CategoryFormDialog } from "@/components/categories/CategoryFormDialog";
import { BlockMoveFormDialog } from "@/components/visual-editor/BlockMoveFormDialog";
import { isSameEntity } from "@/hooks/crud/helpers";
import { useCreate } from "@/hooks/crud/useCreate";
import { useDeleteFromCache } from "@/hooks/crud/useDelete";
import { useDeleteMany } from "@/hooks/crud/useDeleteMany";
import { useFind } from "@/hooks/crud/useFind";
import { useGetFromCache } from "@/hooks/crud/useGet";
import { useUpdate, useUpdateCache } from "@/hooks/crud/useUpdate";
import { useUpdateMany } from "@/hooks/crud/useUpdateMany";
import useDebouncedUpdate from "@/hooks/useDebouncedUpdate";
import { useDialogs } from "@/hooks/useDialogs";
import { useHasPermission } from "@/hooks/useHasPermission";
import { useSearch } from "@/hooks/useSearch";
import { useToast } from "@/hooks/useToast";
import { useTranslate } from "@/hooks/useTranslate";
import { EntityType, Format, QueryType, RouterType } from "@/services/types";
import { IBlock } from "@/types/block.types";
import { PermissionAction } from "@/types/permission.types";
import { BlockPorts } from "@/types/visual-editor.types";

import { BlockEditFormDialog } from "../BlockEditFormDialog";
import { ZOOM_LEVEL } from "../constants";
import { useVisualEditor } from "../hooks/useVisualEditor";

import { AdvancedLinkModel } from "./AdvancedLink/AdvancedLinkModel";

const Diagrams = () => {
  const { t } = useTranslate();
  const router = useRouter();
  const flowId = router.query.id?.toString();
  const [model, setModel] = useState<
    DiagramModel<DiagramModelGenerics> | undefined
  >();
  const [engine, setEngine] = useState<DiagramEngine | undefined>();
  const [canvas, setCanvas] = useState<JSX.Element | undefined>();
  const [selectedBlockId, setSelectedBlockId] = useState<string | undefined>();
  const dialogs = useDialogs();
  const hasPermission = useHasPermission();
  const { mutate: updateBlocks } = useUpdateMany(EntityType.BLOCK);
  const {
    buildDiagram,
    setViewerZoom,
    setViewerOffset,
    setSelectedCategoryId,
    selectedCategoryId,
    createNode,
  } = useVisualEditor();
  const { searchPayload } = useSearch<IBlock>({
    $eq: [{ category: selectedCategoryId }],
  });
  const { toast } = useToast();
  const { mutate: duplicateBlock, isLoading: isDuplicatingBlock } = useCreate(
    EntityType.BLOCK,
    {
      onError: () => {
        toast.error(t("message.duplicate_block_error"));
      },
    },
  );
  const { data: categories } = useFind(
    { entity: EntityType.CATEGORY },
    {
      hasCount: false,
      initialSortState: [{ field: "createdAt", sort: "asc" }],
    },
    {
      onSuccess(categories) {
        const { id, zoom, offset } = categories[0] || {};

        if (flowId) {
          setSelectedCategoryId?.(flowId);
        } else if (id) {
          setSelectedCategoryId?.(id);
          if (engine?.getModel()) {
            setViewerOffset(offset || [0, 0]);
            setViewerZoom(zoom || 100);
          }
        }
      },
    },
  );
  const currentCategory = categories.find(
    ({ id }) => id === selectedCategoryId,
  );
  const { mutate: updateCategory } = useUpdate(EntityType.CATEGORY, {
    invalidate: false,
  });
  const { mutate: deleteBlocks } = useDeleteMany(EntityType.BLOCK, {
    onSuccess: () => {
      setSelectedBlockId(undefined);
    },
  });
  const { mutate: updateBlock } = useUpdate(EntityType.BLOCK, {
    invalidate: false,
  });
  const debouncedUpdateCategory = useDebouncedUpdate(updateCategory, 300);
  const debouncedZoomEvent = useCallback(
    (event: any) => {
      if (selectedCategoryId) {
        engine?.repaintCanvas();
        debouncedUpdateCategory({
          id: selectedCategoryId,
          params: {
            zoom: event.zoom,
          },
        });
      }
      event.stopPropagation();
    },
    [selectedCategoryId, engine, debouncedUpdateCategory],
  );
  const debouncedOffsetEvent = useCallback(
    (event: any) => {
      if (selectedCategoryId) {
        debouncedUpdateCategory({
          id: selectedCategoryId,
          params: {
            offset: [event.offsetX, event.offsetY],
          },
        });
      }
      event.stopPropagation();
    },
    [selectedCategoryId, debouncedUpdateCategory],
  );
  const queryClient = useQueryClient();
  const getBlockFromCache = useGetFromCache(EntityType.BLOCK);
  const updateCachedBlock = useUpdateCache(EntityType.BLOCK);
  const deleteCachedBlock = useDeleteFromCache(EntityType.BLOCK);
  const onCategoryChange = (targetCategory: number) => {
    if (categories) {
      const { id } = categories[targetCategory];

      if (id) {
        setSelectedCategoryId?.(id);
        setSelectedBlockId(undefined); // Reset selected block when switching categories, resetting edit & remove buttons

        router.push(`/${RouterType.VISUAL_EDITOR}/flows/${id}`);
      }
    }
  };
  const handleChange = (_event: SyntheticEvent, newValue: number) => {
    onCategoryChange(newValue);
  };
  const { data: blocks } = useFind(
    { entity: EntityType.BLOCK, format: Format.FULL },
    { hasCount: false, params: searchPayload },
    {
      enabled: !!selectedCategoryId,
    },
  );
  const handleDuplicateBlock = () => {
    const block = getBlockFromCache(selectedEntities[0]);

    if (!block) {
      return;
    }
    const {
      attachedBlock: _attachedBlock,
      nextBlocks: _nextBlocks,
      previousBlocks: _previousBlocks,
      id: _id,
      createdAt: _createdAt,
      updatedAt: _updatedAt,
      position,
      ...duplicateBlockDto
    } = block;

    duplicateBlock({
      ...duplicateBlockDto,
      name: `${block.name} (Copy)`,
      position: {
        x: position.x + 100,
        y: position.y + 100,
      },
    });
  };

  useEffect(() => {
    // Case when categories are already cached
    if (categories?.length > 0 && !selectedCategoryId) {
      setSelectedCategoryId(categories[0].id);
    }
    // eslint-disable-next-line react-hooks/exhaustive-deps
  }, []);

  useEffect(() => {
    if (flowId) setSelectedCategoryId(flowId);
    else if (categories?.length) setSelectedCategoryId(categories[0].id);

    // eslint-disable-next-line react-hooks/exhaustive-deps
  }, [flowId]);

  useEffect(() => {
    const { canvas, model, engine } = buildDiagram({
      zoom: currentCategory?.zoom || 100,
      offset: currentCategory?.offset || [0, 0],
      data: blocks,
      setter: setSelectedBlockId,
      updateFn: updateBlock,
      onRemoveNode: openDeleteDialog,
      onDbClickNode: (event, id) => {
        if (id) {
          openEditDialog(id);
        }
      },
      targetPortChanged: ({
        entity,
        port,
      }: {
        entity: AdvancedLinkModel;
        port: DefaultPortModel;
      }) => {
        const link = model.getLink(entity.getOptions().id as string);

        if (!link) return;

        if (
          !port.getOptions().in ||
          [BlockPorts.nextBlocksOutPort, BlockPorts.attachmentOutPort].includes(
            // @ts-expect-error protected attr
            entity.targetPort.getOptions().label,
          ) ||
          (link.getSourcePort().getType() === "attached" &&
            link.getSourcePort().getParent().getOptions().id ===
              link.getTargetPort().getParent().getOptions().id)
        ) {
          model.removeLink(link);

          return;
        }

        const sourceId = entity.getSourcePort().getParent().getOptions()
          .id as string;
        const targetId = entity.getTargetPort().getParent().getOptions()
          .id as string;
        const previousData = getBlockFromCache(sourceId!);

        // Only add the link if targetId doesn't already exist in nextBlocks
        if (previousData?.nextBlocks?.includes(targetId)) {
          model.removeLink(link);

          return;
        }

        link.setLocked(true);
        link.registerListener({
          selectionChanged(event: any) {
            const { entity, isSelected } = event;

            setSelectedBlockId(isSelected === true && entity.options.id);
          },
        });

        Object.entries(port.links).map(([, val]) => {
          // @ts-expect-error protected attr
          if (val.targetPort?.options?.locked) {
            model.removeLink(val);
          }
        });

        if (
          // @ts-expect-error undefined attr
          entity.getSourcePort().getOptions()?.label ===
          BlockPorts.nextBlocksOutPort
        ) {
          // Only add the link if targetId exists, skip if targetId is null
          if (!targetId) {
            return;
          }
          const nextBlocks = [
            ...(previousData?.nextBlocks || []),
            ...(targetId ? [targetId] : []),
          ];

          updateBlock(
            {
              id: sourceId,
              params: {
                nextBlocks,
              },
            },
            {
              onSuccess(data) {
                if (data.id)
                  updateCachedBlock({
                    id: targetId,
                    payload: {
                      previousBlocks: [data.id as any],
                    },
                  });
              },
            },
          );
        } else if (
          // @ts-expect-error undefined attr
          entity.getSourcePort().getOptions().label ===
          BlockPorts.attachmentOutPort
        ) {
          updateBlock({
            id: sourceId,
            params: {
              attachedBlock: targetId,
            },
          });
        }
      },
    });

    setModel(model);
    setEngine(engine);
    setCanvas(canvas);

    model.registerListener({
      zoomUpdated: debouncedZoomEvent,
      offsetUpdated: debouncedOffsetEvent,
    });
  }, [
    selectedCategoryId,
    JSON.stringify(
      blocks.map((b) => {
        return { ...b, position: undefined, updatedAt: undefined };
      }),
    ),
  ]);

  const handleLinkDeletion = (linkId: string, model: DiagramModel) => {
    const link = model?.getLink(linkId) as any;
    const sourceId = link?.sourcePort.parent.options.id;
    const targetId = link?.targetPort.parent.options.id;

    if (link?.sourcePort.options.label === BlockPorts.nextBlocksOutPort) {
      removeNextBlockLink(sourceId, targetId);
    } else if (
      link?.sourcePort.options.label === BlockPorts.attachmentOutPort
    ) {
      removeAttachedLink(sourceId, targetId);
    }
  };
  const removeNextBlockLink = (sourceId: string, targetId: string) => {
    const previousData = getBlockFromCache(sourceId);
    const nextBlocks = [...(previousData?.nextBlocks || [])];

    updateBlock(
      {
        id: sourceId,
        params: {
          nextBlocks: nextBlocks.filter((block) => block !== targetId),
        },
      },
      {
        onSuccess() {
          updateCachedBlock({
            id: targetId,
            preprocess: ({ previousBlocks = [], ...rest }) => ({
              ...rest,
              previousBlocks: previousBlocks.filter(
                (block) => block !== sourceId,
              ),
            }),
          });
        },
      },
    );
  };
  const removeAttachedLink = (sourceId: string, targetId: string) => {
    updateBlock(
      {
        id: sourceId,
        params: { attachedBlock: null },
      },
      {
        onSuccess() {
          updateCachedBlock({
            id: targetId,
            preprocess: (oldData) => ({ ...oldData, attachedToBlock: null }),
          });
        },
      },
    );
  };
  const handleBlocksDeletion = (blockIds: string[]) => {
    deleteBlocks(blockIds, {
      onSuccess: () => {
        blockIds.forEach((blockId) => {
          const block = getBlockFromCache(blockId);

          if (block) {
            updateLinkedBlocks(block, blockIds);
            deleteCachedBlock(blockId);
          }
        });
      },
    });
  };
  const getLinkedBlockIds = (block: IBlock): string[] => [
    ...(block?.nextBlocks || []),
    ...(block?.previousBlocks || []),
    ...(block?.attachedBlock ? [block.attachedBlock] : []),
    ...(block?.attachedToBlock ? [block.attachedToBlock] : []),
  ];
  const updateLinkedBlocks = (block: IBlock, deletedIds: string[]) => {
    const linkedBlockIds = getLinkedBlockIds(block);

    linkedBlockIds.forEach((linkedBlockId) => {
      const linkedBlock = getBlockFromCache(linkedBlockId);

      if (linkedBlock) {
        updateCachedBlock({
          id: linkedBlock.id,
          payload: {
            ...linkedBlock,
            nextBlocks: linkedBlock.nextBlocks?.filter(
              (nextBlockId) => !deletedIds.includes(nextBlockId),
            ),
            previousBlocks: linkedBlock.previousBlocks?.filter(
              (previousBlockId) => !deletedIds.includes(previousBlockId),
            ),
            attachedBlock: deletedIds.includes(linkedBlock.attachedBlock || "")
              ? undefined
              : linkedBlock.attachedBlock,
            attachedToBlock: deletedIds.includes(
              linkedBlock.attachedToBlock || "",
            )
              ? undefined
              : linkedBlock.attachedToBlock,
          },
          strategy: "overwrite",
        });
      }
    });
  };
  const getSelectedIds = () => {
    const entities = engine?.getModel().getSelectedEntities();
    const ids = entities?.map((model) => model.getID());

    return ids || [];
  };
  const getGroupedIds = (ids: string[]) => {
    return ids.reduce(
      (acc, str) => ({
        ...acc,
        ...(str.length === 36
          ? { linkIds: [...acc.linkIds, str] }
          : { blockIds: [...acc.blockIds, str] }),
      }),
      { linkIds: [] as string[], blockIds: [] as string[] },
    );
  };
  const hasSelectedBlock = () => {
    const ids = getSelectedIds();

    return getGroupedIds(ids).blockIds.length > 0;
  };
  const openDeleteDialog = async () => {
    const ids = getSelectedIds();
    const model = engine?.getModel();

    if (ids.length) {
      const isConfirmed = await dialogs.confirm(ConfirmDialogBody, {
        mode: "selection",
        count: ids.length,
        isSingleton: true,
      });

      if (isConfirmed && model) {
        onDelete(ids, model);
      }
    }
  };
  const openEditDialog = (selectedBlockId: string) => {
    const block = getBlockFromCache(selectedBlockId);

    dialogs.open(
      BlockEditFormDialog,
      { defaultValues: block },
      {
        maxWidth: "md",
        isSingleton: true,
      },
    );
  };
  const handleMoveButton = () => {
    const ids = getSelectedIds();
    const { blockIds } = getGroupedIds(ids);

    if (ids.length) {
      dialogs.open(BlockMoveFormDialog, {
        defaultValues: {
          ids: blockIds,
          onMove,
          category: selectedCategoryId,
          categories,
        },
      });
    }
  };
  const onDelete = (ids: string[], model: DiagramModel) => {
    if (!ids || ids?.length === 0) {
      return;
    }

    const { linkIds, blockIds } = getGroupedIds(ids);

    if (linkIds.length && !blockIds.length) {
      linkIds.forEach((linkId) => handleLinkDeletion(linkId, model));
    } else if (blockIds.length) {
      handleBlocksDeletion(blockIds);
    }
  };
  const onMove = (ids: string[], targetCategoryId: string) => {
    if (ids.length) {
      updateBlocks(
        { ids, payload: { category: targetCategoryId } },
        {
          onSuccess() {
            queryClient.invalidateQueries({
              predicate: ({ queryKey }) => {
                const [qType, qEntity] = queryKey;

                return (
                  qType === QueryType.collection &&
                  isSameEntity(qEntity, EntityType.BLOCK)
                );
              },
            });

            onCategoryChange(
              categories.findIndex(({ id }) => id === targetCategoryId),
            );
          },
        },
      );
    }
  };
  const selectedEntities = getSelectedIds();
  const shouldDisableDuplicateButton =
    selectedEntities.length !== 1 ||
    selectedEntities[0]?.length !== 24 ||
    isDuplicatingBlock;

  return (
    <div
      className="visual-editor"
      id="visual-editor"
      onDrop={(event) => {
        const stormDiagramNode =
          event.dataTransfer.getData("storm-diagram-node");

        if (!stormDiagramNode) return;
        const data = JSON.parse(stormDiagramNode);

        if (!data) {
          // eslint-disable-next-line no-console
          console.warn("Unable to handle the drop event");

          return;
        }

        const payload = {
          ...data,
          category: selectedCategoryId || "",
          position: engine?.getRelativeMousePoint(event),
        };

        createNode(payload);
      }}
      onDragOver={(event) => {
        event.preventDefault();
      }}
    >
      <Box sx={{ width: "100%" }}>
        <Grid sx={{ bgcolor: "#fff", padding: "0" }}>
          <Grid
            sx={{
              display: "flex",
              position: "relative",
              flexDirection: "row",
              borderBottom: "1.5px solid #DDDDDD",
            }}
          >
            <Tabs
              value={
                currentCategory
                  ? categories?.findIndex(({ id }) => id === selectedCategoryId)
                  : 0
              }
              onChange={handleChange}
              sx={{
                backgroundColor: "#fff",
                [`& .${tabsClasses.indicator}`]: {
                  display: "none",
                },
                "& .MuiTabs-scrollButtons": {
                  opacity: 0.8,
                  backgroundColor: "#1ca089",
                  borderTop: "1px solid #137261",
                  marginTop: "7px",
                  color: "#FFF",
                  overflow: "visible",
                  boxShadow:
                    "-20px 0px 20px -20px rgba(0, 0, 0, 0.5), 0px 2px 9px 0px rgba(0, 0, 0, 0.5)",
                  zIndex: 10,
                  "&:hover": {
                    opacity: 1,
                  },
                },
              }}
              variant="scrollable"
              allowScrollButtonsMobile
            >
              {categories?.map(({ id, label }) => (
                <Tab
                  sx={{
                    mt: "7px",
                    ml: "5px",
                    border: "1px solid #DDDDDD",
                    backgroundColor: "#F8F8F8",
                    borderBottom: "none",
                    minHeight: "30px",
                    "&.Mui-selected": {
                      backgroundColor: "#EAF1F1",
                      zIndex: 1,
                      color: "#000",
                      backgroundSize: "20px 20px",
                      backgroundAttachment: "fixed",
                      backgroundPosition: "-1px -1px",
                    },
                  }}
                  key={id}
                  label={
                    <Grid
                      sx={{
                        alignItems: "center",
                        justifyContent: "center",
                        display: "flex",
                      }}
                    >
                      {label}
                    </Grid>
                  }
                />
              ))}
            </Tabs>
            {hasPermission(EntityType.CATEGORY, PermissionAction.CREATE) ? (
              <Button
                sx={{
                  mt: "7px",
                  ml: "5px",
                  borderRadius: "0",
                  minHeight: "30px",
                  border: "1px solid #DDDDDD",
                  backgroundColor: "#F8F8F8",
                  borderBottom: "none",
                  width: "42px",
                  minWidth: "42px",
                }}
                onClick={(e) => {
                  dialogs.open(CategoryFormDialog, { defaultValues: null });
                  e.preventDefault();
                }}
              >
                <Add />
              </Button>
            ) : null}
          </Grid>
          <Grid container>
            <ButtonGroup
              size="small"
              sx={{
                left: 240,
                top: 140,
                zIndex: 6,
                position: "absolute",
                display: "flex",
                flexDirection: "row",
              }}
            >
<<<<<<< HEAD
              <Button
                variant="contained"
                startIcon={<EditIcon />}
                onClick={() => {
                  if (selectedBlockId) {
                    openEditDialog(selectedBlockId);
                  }
                }}
                disabled={getSelectedIds().length > 1 || !hasSelectedBlock()}
              >
                {t("button.edit")}
              </Button>
              <Button
                variant="contained"
                startIcon={<MoveUp />}
                onClick={handleMoveButton}
                disabled={!hasSelectedBlock()}
              >
                {t("button.move")}
              </Button>
              <Button
                variant="contained"
                startIcon={<ContentCopyRounded />}
                onClick={handleDuplicateBlock}
                disabled={shouldDisableDuplicateButton}
              >
                {t("button.duplicate")}
              </Button>
=======
              {hasPermission(EntityType.BLOCK, PermissionAction.UPDATE) ? (
                <Button
                  sx={{}}
                  size="small"
                  variant="contained"
                  startIcon={<EditIcon />}
                  onClick={() => {
                    if (selectedBlockId) {
                      openEditDialog(selectedBlockId);
                    }
                  }}
                  disabled={getSelectedIds().length > 1 || !hasSelectedBlock()}
                >
                  {t("button.edit")}
                </Button>
              ) : null}
              {hasPermission(EntityType.BLOCK, PermissionAction.UPDATE) ? (
                <Button
                  size="small"
                  variant="contained"
                  startIcon={<MoveUp />}
                  onClick={handleMoveButton}
                  disabled={!hasSelectedBlock()}
                >
                  {t("button.move")}
                </Button>
              ) : null}
              {hasPermission(EntityType.BLOCK, PermissionAction.CREATE) ? (
                <Button
                  size="small"
                  variant="contained"
                  startIcon={<ContentCopyRounded />}
                  onClick={handleDuplicateBlock}
                  disabled={shouldDisableDuplicateButton}
                >
                  {t("button.duplicate")}
                </Button>
              ) : null}
>>>>>>> 7d7b3d3f
              {hasPermission(EntityType.BLOCK, PermissionAction.DELETE) ? (
                <Button
                  variant="contained"
                  color="secondary"
                  startIcon={<DeleteIcon />}
                  onClick={() => openDeleteDialog()}
                  disabled={!getSelectedIds().length}
                >
                  {t("button.remove")}
                </Button>
              ) : null}
            </ButtonGroup>
            <Grid container item justifyContent="right" xs alignSelf="center">
              <ButtonGroup
                orientation="vertical"
                color="inherit"
                variant="contained"
                sx={{
                  left: 240,
                  bottom: 20,
                  zIndex: 6,
                  position: "absolute",
                  transition: "all 0.3s",
                  boxShadow: "0 0 8px #0003",
                  borderRadius: "20px",
                  backgroundColor: "#fffc",
                  "&.MuiButtonGroup-contained:hover": {
                    boxShadow: "0 0 8px #0005",
                  },
                  "& .MuiButton-root": {
                    backgroundColor: "background.paper",
                  },
                }}
              >
                <Tooltip
                  title={t("visual_editor.zoom.reset")}
                  arrow
                  placement="left"
                >
                  <span>
                    <Button
                      sx={{ p: "8px 2px 6px 2px" }}
                      disabled={
                        !!currentCategory?.zoom && currentCategory?.zoom === 100
                      }
                      onClick={() => {
                        setViewerZoom(100);
                      }}
                    >
                      <RestartAltIcon />
                    </Button>
                  </span>
                </Tooltip>
                <Tooltip
                  title={t("visual_editor.zoom.in")}
                  arrow
                  placement="left"
                >
                  <span>
                    <Button
                      sx={{ p: "6px 2px" }}
                      disabled={
                        !!currentCategory?.zoom &&
                        currentCategory.zoom >= ZOOM_LEVEL.maximum
                      }
                      onClick={() => {
                        if (model) {
                          const currentZoom = model.getZoomLevel();

                          setViewerZoom(currentZoom + ZOOM_LEVEL.step);
                        }
                      }}
                    >
                      <ZoomInIcon />
                    </Button>
                  </span>
                </Tooltip>
                <Tooltip
                  title={t("visual_editor.zoom.out")}
                  arrow
                  placement="left"
                >
                  <span>
                    <Button
                      sx={{ p: "6px 2px" }}
                      disabled={
                        !!currentCategory?.zoom &&
                        currentCategory?.zoom <= ZOOM_LEVEL.minimum
                      }
                      onClick={() => {
                        if (model) {
                          const currentZoom = model.getZoomLevel();

                          setViewerZoom(currentZoom - ZOOM_LEVEL.step);
                        }
                      }}
                    >
                      <ZoomOutIcon />
                    </Button>
                  </span>
                </Tooltip>
                <Tooltip
                  title={t("visual_editor.zoom.fitScreen")}
                  arrow
                  placement="left"
                >
                  <span>
                    <Button
                      sx={{ p: "6px 2px 8px 2px" }}
                      onClick={() => {
                        engine?.zoomToFitSelectedNodes({ margin: 0 });
                      }}
                    >
                      <FitScreenIcon />
                    </Button>
                  </span>
                </Tooltip>
              </ButtonGroup>
            </Grid>
          </Grid>
        </Grid>
      </Box>
      {canvas}
    </div>
  );
};

export default Diagrams;<|MERGE_RESOLUTION|>--- conflicted
+++ resolved
@@ -713,40 +713,8 @@
                 flexDirection: "row",
               }}
             >
-<<<<<<< HEAD
-              <Button
-                variant="contained"
-                startIcon={<EditIcon />}
-                onClick={() => {
-                  if (selectedBlockId) {
-                    openEditDialog(selectedBlockId);
-                  }
-                }}
-                disabled={getSelectedIds().length > 1 || !hasSelectedBlock()}
-              >
-                {t("button.edit")}
-              </Button>
-              <Button
-                variant="contained"
-                startIcon={<MoveUp />}
-                onClick={handleMoveButton}
-                disabled={!hasSelectedBlock()}
-              >
-                {t("button.move")}
-              </Button>
-              <Button
-                variant="contained"
-                startIcon={<ContentCopyRounded />}
-                onClick={handleDuplicateBlock}
-                disabled={shouldDisableDuplicateButton}
-              >
-                {t("button.duplicate")}
-              </Button>
-=======
               {hasPermission(EntityType.BLOCK, PermissionAction.UPDATE) ? (
                 <Button
-                  sx={{}}
-                  size="small"
                   variant="contained"
                   startIcon={<EditIcon />}
                   onClick={() => {
@@ -761,7 +729,6 @@
               ) : null}
               {hasPermission(EntityType.BLOCK, PermissionAction.UPDATE) ? (
                 <Button
-                  size="small"
                   variant="contained"
                   startIcon={<MoveUp />}
                   onClick={handleMoveButton}
@@ -772,7 +739,6 @@
               ) : null}
               {hasPermission(EntityType.BLOCK, PermissionAction.CREATE) ? (
                 <Button
-                  size="small"
                   variant="contained"
                   startIcon={<ContentCopyRounded />}
                   onClick={handleDuplicateBlock}
@@ -781,7 +747,6 @@
                   {t("button.duplicate")}
                 </Button>
               ) : null}
->>>>>>> 7d7b3d3f
               {hasPermission(EntityType.BLOCK, PermissionAction.DELETE) ? (
                 <Button
                   variant="contained"
