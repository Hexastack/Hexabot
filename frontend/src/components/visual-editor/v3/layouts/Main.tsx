--- conflicted
+++ resolved
@@ -134,11 +134,7 @@
       y: 0,
       zoom: 1,
     };
-<<<<<<< HEAD
-  }, [currentCategory]);
-=======
   }, [selectedCategory]);
->>>>>>> f6d78129
   const edges = useMemo(
     () => [...startEdges, ...nextBlocksEdges, ...attachedEdges],
     [startEdges, nextBlocksEdges, attachedEdges],
