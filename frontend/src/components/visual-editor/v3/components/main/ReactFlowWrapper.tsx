/*
 * Copyright © 2025 Hexastack. All rights reserved.
 *
 * Licensed under the GNU Affero General Public License v3.0 (AGPLv3) with the following additional terms:
 * 1. The name "Hexabot" is a trademark of Hexastack. You may not use this name in derivative works without express written permission.
 * 2. All derivative works must include clear attribution to the original creator and software, Hexastack and Hexabot, in a prominent location (e.g., in the software's "About" section, documentation, and README file).
 */

import {
  addEdge,
  Background,
  Controls,
  Edge,
  EdgeMouseHandler,
  MiniMap,
  Node,
  NodeMouseHandler,
  OnConnect,
  OnNodeDrag,
  OnNodesChange,
  ReactFlow,
  useKeyPress,
  useOnViewportChange,
  useReactFlow,
  Viewport,
} from "@xyflow/react";
import { useCallback, useEffect } from "react";

import "@xyflow/react/dist/style.css";

// import DarkModeControl from "./components/DarkModeControl";

import { useHasPermission } from "@/hooks/useHasPermission";
import { EntityType } from "@/services/types";
import { IBlock, IBlockAttributes } from "@/types/block.types";
import { PermissionAction } from "@/types/permission.types";

import { useDeleteManyBlocksDialog } from "../../hooks/useDeleteManyBlocksDialog";
import { useEditBlockDialog } from "../../hooks/useEditBlockDialog";
import { useFocusBlock } from "../../hooks/useFocusBlock";
import { useVisualEditor } from "../../hooks/useVisualEditor";
import { EdgeLink, LinkType, TBlock } from "../../types/visual-editor.types";
import {
  getBlockConfigByType,
  updateEdgeButtonStyle,
  updateEdgeSvgStyle,
} from "../../utils/block.utils";
import ButtonEdge from "../edges/ButtonEdge";
import CustomNode from "../nodes/NodeBlock";

const NODE_TYPES = {
  block: CustomNode,
};
const EDGE_TYPES = { buttonedge: ButtonEdge };

export const ReactFlowWrapper = ({
  defaultEdges,
  defaultNodes,
  defaultViewport,
  onUpdateNode,
  onViewport,
  onDeleteNodes,
  onNodeDoubleClick,
}: {
  defaultNodes: Node[];
  defaultViewport: Viewport;
  defaultEdges: EdgeLink[];
  onUpdateNode: ({ id, ...rest }: Partial<IBlock> & { id: string }) => void;
  onViewport: ({ zoom, x, y }: Viewport) => void;
  onDeleteNodes?: (ids: string[]) => void;
  onNodeDoubleClick?: (selectedBlockId: string) => void;
}) => {
  const hasPermission = useHasPermission();
  const { removeBlockIdParam, updateVisualEditorURL, animateFocus } =
    useFocusBlock();
  const { setEdges, updateEdge, updateNode, getNode } = useReactFlow();
  const {
    setSelectedNodeIds,
    selectedNodeIds,
    getBlockFromCache,
    selectedCategoryId,
    updateCachePreviousBlocks,
  } = useVisualEditor();
  const deleteKeyPressed = useKeyPress("Delete");
  const { openDeleteManyDialog } = useDeleteManyBlocksDialog();
  const { openEditDialog } = useEditBlockDialog();
  const onConnect: OnConnect = (params) => {
    const { source: sourceNodeId, target: targetNodeId, sourceHandle } = params;
    const sourceNode = getBlockFromCache(sourceNodeId);
    const payload: Partial<IBlockAttributes> =
      sourceHandle === LinkType.NEXT_BLOCKS
        ? {
            nextBlocks: [
              ...(sourceNode?.nextBlocks || []).filter(
                (id) => id !== targetNodeId,
              ),
              targetNodeId,
            ],
          }
        : { attachedBlock: targetNodeId };

    setEdges((eds) => addEdge({ ...params, type: "buttonedge" }, eds));

    onUpdateNode({
      id: sourceNodeId,
      ...payload,
    });

    updateCachePreviousBlocks("add", sourceNodeId, targetNodeId);
  };
  const handleNodeDoubleClick: NodeMouseHandler<Node> = useCallback(
    (_, { id }) => {
      if (selectedNodeIds.length === 1) {
        onNodeDoubleClick?.(id) || openEditDialog(id);
      }
    },
    [selectedNodeIds.length, onNodeDoubleClick, openEditDialog],
  );
  const handleNodeDragStart: OnNodeDrag<Node> = useCallback(
    (_, { id }) => {
      if (selectedCategoryId && selectedNodeIds.length === 1) {
        setSelectedNodeIds([id]);
        updateVisualEditorURL(selectedCategoryId, [id]);
      }
    },
    [
      selectedNodeIds,
      selectedCategoryId,
      setSelectedNodeIds,
      updateVisualEditorURL,
    ],
  );
  const handleNodeDragStop: OnNodeDrag<Node> = useCallback(
    async (_e, _node, nodes) => {
      try {
        for (const { id, position, data } of nodes) {
          if (data["starts_conversation"] === true) {
            const hasReadOnlyBlock = getNode(`startPoint-${id}`);

            if (hasReadOnlyBlock) {
              updateNode(`startPoint-${id}`, {
                position: { x: position.x - 250, y: position.y + 50 },
              });
            }
          }

          onUpdateNode({
            id,
            position,
          });
        }
      } catch (e) {
        // eslint-disable-next-line no-console
        console.error("Unable to update node", e);
      }
    },
    [onUpdateNode],
  );
  const handleNodesChange: OnNodesChange<Node> = useCallback(
    (changes) => {
      const selectionEvents = changes.filter((c) => c.type === "select");

      if (selectionEvents.length) {
        const selected = selectionEvents
          .filter((s) => s.selected)
          .map((s) => s.id);
        const unselected = selectionEvents
          .filter((s) => !s.selected)
          .map((s) => s.id);
        const newSelectedNodeIds = [
          ...selectedNodeIds.filter((s) => !unselected.includes(s)),
          ...selected.filter((s) => !selectedNodeIds.includes(s)),
        ];

        if (selectedCategoryId) {
          updateVisualEditorURL(selectedCategoryId, newSelectedNodeIds);
        }

        setSelectedNodeIds(newSelectedNodeIds);
      }
    },
    [
      selectedNodeIds,
      selectedCategoryId,
      removeBlockIdParam,
      setSelectedNodeIds,
      updateVisualEditorURL,
    ],
  );

  useOnViewportChange({
    onEnd: onViewport,
  });

  useEffect(() => {
    if (
      hasPermission(EntityType.BLOCK, PermissionAction.DELETE) &&
      deleteKeyPressed &&
      selectedNodeIds.length
    ) {
      openDeleteManyDialog(selectedNodeIds);
    }
  }, [
    onDeleteNodes,
    selectedNodeIds,
    deleteKeyPressed,
    openDeleteManyDialog,
    removeBlockIdParam,
    hasPermission,
  ]);

  const handleEdgeMouseEnter: EdgeMouseHandler<Edge> = useCallback(
    (e, { id, style }) => {
      updateEdgeSvgStyle(e.target, "zIndex", "1001");
      updateEdgeButtonStyle(id, "zIndex", "1001");
      updateEdge(id, { style: { ...style, stroke: "#1dc7fc" } });
    },
    [updateEdge],
  );
  const handleEdgeMouseLeave: EdgeMouseHandler<Edge> = useCallback(
    (e, { id, style, sourceHandle }) => {
      updateEdgeSvgStyle(e.target, "zIndex", "0");
      updateEdgeButtonStyle(id, "zIndex", "0");
      updateEdge(id, {
        style: {
          ...style,
          stroke: sourceHandle === LinkType.ATTACHED ? "#019185" : "#555",
        },
      });
    },
    [updateEdge],
  );
  const handleEdgeClick = useCallback(
    (e: React.MouseEvent, { id, source, target, sourceHandle }: Edge) => {
      const isEdgeButton = e.target?.["tagName"] === "BUTTON";

      if (isEdgeButton && source) {
        const block = getBlockFromCache(source);
        const payload: Partial<IBlockAttributes> =
          sourceHandle === LinkType.NEXT_BLOCKS
            ? {
                nextBlocks: block?.nextBlocks?.filter((n) => n !== target),
              }
            : { attachedBlock: null };

        setEdges((edges) => edges.filter((edge) => edge.id !== id));

        onUpdateNode({
          id: source,
          ...payload,
        });

        updateCachePreviousBlocks("del", source, target);
      }
    },
<<<<<<< HEAD
    [getBlockFromCache, setEdges, onUpdateNode],
=======
    [getBlockFromCache, setEdges, updateBlock, updateCachePreviousBlocks],
>>>>>>> ba612a62
  );
  const handleConnectStart = useCallback(() => {
    const flowPane = document.querySelector(".react-flow__pane");

    if (flowPane && !flowPane.classList.contains("connectStart")) {
      flowPane.classList.add("connectStart");
    }
  }, []);
  const handleConnectEnd = useCallback(() => {
    const flowPane = document.querySelector(".react-flow__pane");

    if (flowPane && flowPane.classList.contains("connectStart")) {
      flowPane.classList.remove("connectStart");
    }
  }, []);

  return (
    <ReactFlow
      defaultEdges={defaultEdges}
      edges={defaultEdges}
      defaultNodes={defaultNodes}
      nodes={defaultNodes}
      defaultViewport={defaultViewport}
      maxZoom={4}
      minZoom={-2}
      nodeTypes={NODE_TYPES}
      edgeTypes={EDGE_TYPES}
      onConnect={onConnect}
      onNodesChange={handleNodesChange}
      onNodeDragStart={handleNodeDragStart}
      onNodeDragStop={handleNodeDragStop}
      onNodeDoubleClick={handleNodeDoubleClick}
      onlyRenderVisibleElements
      onEdgeMouseEnter={handleEdgeMouseEnter}
      onEdgeMouseLeave={handleEdgeMouseLeave}
      onEdgeClick={handleEdgeClick}
      onConnectStart={handleConnectStart}
      onConnectEnd={handleConnectEnd}
    >
      <MiniMap
        className="rf-minimap"
        nodeStrokeColor={(n) => {
          const { type } = n.data;
          const config = getBlockConfigByType(type as TBlock);

          if (n.id.includes("-")) {
            return "transparent";
          }

          return config.color;
        }}
        nodeColor={(n) => {
          const { type } = n.data;
          const config = getBlockConfigByType(type as TBlock);

          if (n.id.includes("-")) {
            return "transparent";
          }

          return `${config.color}99`;
        }}
        maskColor="#0002"
        maskStrokeColor="#999"
        maskStrokeWidth={0.5}
        nodeBorderRadius={18}
        bgColor="#fffa"
        style={{
          overflow: "hidden",
          boxShadow: "0 0 8px #c4c4c4",
          transition: "0.2s",
          borderRadius: "6px",
        }}
      />
      <Controls
        className="rf-controls"
        onFitView={animateFocus}
        fitViewOptions={{ duration: 200 }}
      />
      <Background />
    </ReactFlow>
  );
};<|MERGE_RESOLUTION|>--- conflicted
+++ resolved
@@ -253,11 +253,7 @@
         updateCachePreviousBlocks("del", source, target);
       }
     },
-<<<<<<< HEAD
-    [getBlockFromCache, setEdges, onUpdateNode],
-=======
-    [getBlockFromCache, setEdges, updateBlock, updateCachePreviousBlocks],
->>>>>>> ba612a62
+    [getBlockFromCache, setEdges, onUpdateNode, updateCachePreviousBlocks],
   );
   const handleConnectStart = useCallback(() => {
     const flowPane = document.querySelector(".react-flow__pane");
