--- conflicted
+++ resolved
@@ -70,11 +70,7 @@
   defaultNodes: Node[];
   defaultViewport: Viewport;
   defaultEdges: EdgeLink[];
-<<<<<<< HEAD
-  onUpdateNode: ({ id, ...rest }: Partial<IBlock> & { id: string }) => void;
-=======
-  onMoveNode: ({ id, ...rest }: INodeAttributes) => void;
->>>>>>> be657983
+  onUpdateNode: ({ id, ...rest }: INodeAttributes) => void;
   onViewport: ({ zoom, x, y }: Viewport) => void;
   onDeleteNodes?: (ids: string[]) => void;
   onNodeDoubleClick?: (selectedBlockId: string) => void;
