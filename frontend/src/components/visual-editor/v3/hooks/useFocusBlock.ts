--- conflicted
+++ resolved
@@ -7,12 +7,8 @@
 import { Node, useNodesInitialized, useReactFlow } from "@xyflow/react";
 import { useEffect } from "react";
 
-<<<<<<< HEAD
 import { useAppRouter } from "@/hooks/useAppRouter";
-import { RouterType } from "@/services/types";
 
-=======
->>>>>>> fb045867
 import { useVisualEditor } from "./useVisualEditor";
 
 export const useFocusBlock = () => {
@@ -49,39 +45,16 @@
       }
     }
   };
-<<<<<<< HEAD
-  const getQuery = (key: string): string => {
-    const value = router.query[key];
-
-    return Array.isArray(value) ? value.at(-1) || "" : value || "";
-  };
-=======
->>>>>>> fb045867
 
   useEffect(() => {
-    const blockIdsParam = router.query.blockIds;
-    const blockIds =
-      typeof blockIdsParam === "string"
-        ? blockIdsParam
-        : Array.isArray(blockIdsParam)
-          ? blockIdsParam.at(-1)
-          : undefined;
+    const { blockIds } = router.query;
 
-<<<<<<< HEAD
-    if (nodesInitialized) {
-      if (blockIds?.length) {
-        selectNodes(blockIds.split(",").filter(getNode));
-        if (openSearchPanel) {
-          animateFocus(blockIds);
-        }
-=======
     if (nodesInitialized && typeof blockIds === "string" && blockIds?.length) {
       const nodesIds = blockIds.split(",").filter(getNode);
 
       selectNodes(nodesIds);
       if (openSearchPanel) {
         animateFocus(nodesIds);
->>>>>>> fb045867
       }
     }
 
