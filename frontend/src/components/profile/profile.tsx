/*
 * Copyright © 2025 Hexastack. All rights reserved.
 *
 * Licensed under the GNU Affero General Public License v3.0 (AGPLv3) with the following additional terms:
 * 1. The name "Hexabot" is a trademark of Hexastack. You may not use this name in derivative works without express written permission.
 * 2. All derivative works must include clear attribution to the original creator and software, Hexastack and Hexabot, in a prominent location (e.g., in the software's "About" section, documentation, and README file).
 */

import CheckIcon from "@mui/icons-material/Check";
import EmailIcon from "@mui/icons-material/Email";
import KeyIcon from "@mui/icons-material/Key";
import LanguageIcon from "@mui/icons-material/Language";
import { Box, Button, Grid, MenuItem, Typography } from "@mui/material";
import { FC } from "react";
import { Controller } from "react-hook-form";
import { useQueryClient } from "react-query";

import { ContentContainer, ContentItem } from "@/app-components/dialogs";
import { Adornment } from "@/app-components/inputs/Adornment";
import AvatarInput from "@/app-components/inputs/AvatarInput";
import { Input } from "@/app-components/inputs/Input";
import { PasswordInput } from "@/app-components/inputs/PasswordInput";
import { useUpdateProfile } from "@/hooks/entities/auth-hooks";
import { CURRENT_USER_KEY } from "@/hooks/useAuth";
import { useForm } from "@/hooks/useForm";
import { useToast } from "@/hooks/useToast";
import { useTranslate } from "@/hooks/useTranslate";
import { IProfileAttributes, IUser } from "@/types/user.types";
import { MIME_TYPES } from "@/utils/attachment";

type ProfileFormProps = { user: IUser };

export const ProfileForm: FC<ProfileFormProps> = ({ user }) => {
  const { t } = useTranslate();
  const queryClient = useQueryClient();
  const { toast } = useToast();
  const { mutate: updateProfile, isLoading } = useUpdateProfile({
    onError: () => {
      toast.error(t("message.internal_server_error"));
    },
    onSuccess: (data) => {
      queryClient.setQueryData([CURRENT_USER_KEY], data);
      toast.success(t("message.account_update_success"));
    },
  });
  const {
    watch,
    trigger,
    handleSubmit,
    control,
    formState: { errors },
    register,
    setValue,
  } = useForm<IProfileAttributes>({
    defaultValues: {
      first_name: user.first_name,
      last_name: user.last_name,
      email: user.email,
      language: user.language,
    },
    rules: {
      password2: {
        validate: (val) => {
          if (val !== watch("password")) {
            trigger("password");

            return t("message.password_match");
          }
        },
      },
    },
  });
  const onSubmitForm = ({
    password,
    password2: _password2,
    ...rest
  }: IProfileAttributes) => {
    updateProfile({
      ...rest,
      password: password || undefined,
    });
  };

  return (
    <form onSubmit={handleSubmit(onSubmitForm)}>
      <Grid container gap={8} alignContent="center" justifyContent="center">
        <Grid item xs={4}>
          <Controller
            name="avatar"
            control={control}
            render={({ field }) => (
              <>
                <Box sx={{ position: "relative" }}>
                  <AvatarInput
                    label={t("label.avatar")}
                    accept={MIME_TYPES["images"].join(",")}
                    size={256}
                    {...field}
                    onChange={(file) => setValue("avatar", file)}
                  />
                </Box>
                <Typography
                  variant="body2"
                  color="text.secondary"
                  sx={{ fontSize: "0.8rem", fontStyle: "italic", mt: 2 }}
                >
                  {t("message.avatar_update")}
                </Typography>
              </>
            )}
          />
        </Grid>
        <Grid item xs={6} gap={2} container>
          <ContentContainer gap={2}>
            <ContentItem>
              <Input
                label={t("label.user_first_name")}
                {...register("first_name")}
                autoFocus
                error={!!errors.first_name}
                helperText={
                  errors.first_name ? errors.first_name.message : null
                }
              />
            </ContentItem>
            <ContentItem>
              <Input
                label={t("label.last_name")}
                {...register("last_name")}
                error={!!errors.last_name}
                helperText={errors.last_name ? errors.last_name.message : null}
              />
            </ContentItem>
            <ContentItem>
              <Controller
                name="language"
                control={control}
                render={({ field }) => (
                  <Input
                    label={t("label.language")}
                    error={!!errors.language}
                    helperText={
                      errors.language ? errors.language.message : null
                    }
                    select
                    InputProps={{
                      startAdornment: <Adornment Icon={LanguageIcon} />,
                    }}
                    {...field}
                  >
                    <MenuItem value="fr">Français</MenuItem>
                    <MenuItem value="en">English</MenuItem>
                  </Input>
                )}
              />
            </ContentItem>
            <ContentItem>
              <Input
                label={t("label.email")}
                {...register("email")}
                required
                error={!!errors.email}
                helperText={errors.email ? errors.email.message : null}
                InputProps={{
                  startAdornment: <Adornment Icon={EmailIcon} />,
                }}
              />
            </ContentItem>
            <ContentItem>
              <PasswordInput
<<<<<<< HEAD
                label={t("placeholder.password")}
                {...register("password")}
=======
                label={t("label.password")}
                {...register("password", validationRules.password)}
>>>>>>> ef4c61b7
                required
                error={!!errors.password}
                helperText={errors.password ? errors.password.message : null}
                InputProps={{
                  startAdornment: <Adornment Icon={KeyIcon} />,
                }}
              />
            </ContentItem>
            <ContentItem>
              <PasswordInput
                label={t("placeholder.password2")}
                {...register("password2")}
                required
                error={!!errors.password2}
                helperText={errors.password2 ? errors.password2.message : null}
                InputProps={{
                  startAdornment: <Adornment Icon={KeyIcon} />,
                }}
              />
            </ContentItem>
          </ContentContainer>
          <Grid container justifyContent="end">
            <Button
              variant="contained"
              type="submit"
              startIcon={<CheckIcon />}
              onClick={handleSubmit(onSubmitForm)}
              disabled={isLoading}
            >
              {t("button.save")}
            </Button>
          </Grid>
        </Grid>
      </Grid>
    </form>
  );
};<|MERGE_RESOLUTION|>--- conflicted
+++ resolved
@@ -168,13 +168,8 @@
             </ContentItem>
             <ContentItem>
               <PasswordInput
-<<<<<<< HEAD
-                label={t("placeholder.password")}
+                label={t("label.password")}
                 {...register("password")}
-=======
-                label={t("label.password")}
-                {...register("password", validationRules.password)}
->>>>>>> ef4c61b7
                 required
                 error={!!errors.password}
                 helperText={errors.password ? errors.password.message : null}
