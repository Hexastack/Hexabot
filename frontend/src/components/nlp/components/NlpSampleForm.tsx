/*
 * Copyright © 2025 Hexastack. All rights reserved.
 *
 * Licensed under the GNU Affero General Public License v3.0 (AGPLv3) with the following additional terms:
 * 1. The name "Hexabot" is a trademark of Hexastack. You may not use this name in derivative works without express written permission.
 * 2. All derivative works must include clear attribution to the original creator and software, Hexastack and Hexabot, in a prominent location (e.g., in the software's "About" section, documentation, and README file).
 */

import AddIcon from "@mui/icons-material/Add";
import DeleteIcon from "@mui/icons-material/Delete";
import {
  Box,
  Button,
  Chip,
  debounce,
  FormControl,
  FormControlLabel,
  FormLabel,
  IconButton,
  Radio,
  RadioGroup,
  Typography,
} from "@mui/material";
import { FC, Fragment, useCallback, useEffect, useMemo, useState } from "react";
import { Controller, useFieldArray, useForm } from "react-hook-form";
import { useQuery } from "react-query";

import { ContentContainer, ContentItem } from "@/app-components/dialogs";
import AutoCompleteEntitySelect from "@/app-components/inputs/AutoCompleteEntitySelect";
import AutoCompleteSelect from "@/app-components/inputs/AutoCompleteSelect";
import Selectable from "@/app-components/inputs/Selectable";
import { useCreate } from "@/hooks/crud/useCreate";
import { useGetFromCache } from "@/hooks/crud/useGet";
import { useUpdate } from "@/hooks/crud/useUpdate";
import { useApiClient } from "@/hooks/useApiClient";
import { useNlp } from "@/hooks/useNlp";
import { useToast } from "@/hooks/useToast";
import { useTranslate } from "@/hooks/useTranslate";
import { EntityType, Format } from "@/services/types";
import {
  ComponentFormProps,
  FormButtonsProps,
} from "@/types/common/dialogs.types";
import { ILanguage } from "@/types/language.types";
import { INlpEntity } from "@/types/nlp-entity.types";
import {
  INlpDatasetKeywordEntity,
  INlpDatasetPatternEntity,
  INlpDatasetSample,
<<<<<<< HEAD
=======
  INlpDatasetSampleAttributes,
  INlpDatasetTraitEntity,
  INlpSample,
>>>>>>> 69c508df
  INlpSampleFormAttributes,
  INlpSampleFull,
  NlpSampleType,
} from "@/types/nlp-sample.types";
import { INlpValue } from "@/types/nlp-value.types";

export const NlpSampleForm: FC<ComponentFormProps<INlpDatasetSample>> = ({
  data: { defaultValues: nlpDatasetSample },
  Wrapper = Fragment,
  WrapperProps,
  ...rest
}) => {
  const { t } = useTranslate();
  const { toast } = useToast();
<<<<<<< HEAD
  const { mutate: updateSample } = useUpdate(EntityType.NLP_SAMPLE, {
=======
  const options = {
>>>>>>> 69c508df
    onError: () => {
      toast.error(t("message.internal_server_error"));
    },
    onSuccess: () => {
      toast.success(t("message.success_save"));
    },
  };
  const { mutate: createSample } = useCreate<
    EntityType.NLP_SAMPLE,
    INlpDatasetSampleAttributes,
    INlpSample,
    INlpSampleFull
  >(EntityType.NLP_SAMPLE, {
    ...options,
    onSuccess: () => {
      options.onSuccess();
      refetchAllEntities();
      reset({
        ...defaultValues,
        text: "",
      });
    },
  });
  const { mutate: updateSample } = useUpdate<
    EntityType.NLP_SAMPLE,
    INlpDatasetSampleAttributes
  >(EntityType.NLP_SAMPLE, options);
  const {
    allTraitEntities,
    allKeywordEntities,
    allPatternEntities,
    refetchAllEntities,
  } = useNlp();
  const getNlpValueFromCache = useGetFromCache(EntityType.NLP_VALUE);
  const defaultValues: INlpSampleFormAttributes = useMemo(
    () => ({
      type: nlpDatasetSample?.type || NlpSampleType.train,
      text: nlpDatasetSample?.text || "",
      language: nlpDatasetSample?.language || null,
      traitEntities: [...allTraitEntities.values()].map((e) => {
        return {
          entity: e.name,
          value:
            (nlpDatasetSample?.entities || []).find(
              (se) => se.entity === e.name,
            )?.value || "",
        };
      }) as INlpDatasetTraitEntity[],
      keywordEntities: (nlpDatasetSample?.entities || []).filter((e) =>
        allKeywordEntities.has(e.entity),
      ) as INlpDatasetKeywordEntity[],
    }),
    // eslint-disable-next-line react-hooks/exhaustive-deps
    [allKeywordEntities, allTraitEntities, JSON.stringify(nlpDatasetSample)],
  );
  const { handleSubmit, control, register, reset, setValue, watch } =
    useForm<INlpSampleFormAttributes>({
      defaultValues,
    });
  const currentText = watch("text");
  const currentType = watch("type");
  const { apiClient } = useApiClient();
  const [patternEntities, setPatternEntities] = useState<
    INlpDatasetPatternEntity[]
  >([]);
  const { fields: traitEntities, update: updateTraitEntity } = useFieldArray({
    control,
    name: "traitEntities",
  });
  const {
    fields: keywordEntities,
    insert: insertKeywordEntity,
    update: updateKeywordEntity,
    remove: removeKeywordEntity,
  } = useFieldArray({
    control,
    name: "keywordEntities",
  });
  // Auto-predict on text change
  const debounceSetText = useCallback(
    debounce((text: string) => {
      setValue("text", text);
    }, 400),
    [setValue],
  );
  const { isLoading } = useQuery({
    queryKey: ["nlp-prediction", currentText],
    queryFn: async () => {
      return await apiClient.predictNlp(currentText);
    },
    onSuccess: (prediction) => {
      const predictedTraitEntities: INlpDatasetTraitEntity[] =
        prediction.entities.filter((e) => allTraitEntities.has(e.entity));
      const predictedKeywordEntities = prediction.entities.filter((e) =>
        allKeywordEntities.has(e.entity),
      ) as INlpDatasetKeywordEntity[];
      const predictedPatternEntities = prediction.entities.filter((e) =>
        allPatternEntities.has(e.entity),
      ) as INlpDatasetKeywordEntity[];
      const language = prediction.entities.find(
        ({ entity }) => entity === "language",
      );

      setValue("language", language?.value || "");
      setValue("traitEntities", predictedTraitEntities);
      setValue("keywordEntities", predictedKeywordEntities);
      setPatternEntities(predictedPatternEntities);
    },
    enabled:
      // Inbox sample update
      nlpDatasetSample?.type === "inbox" ||
      // New sample
      (!nlpDatasetSample && !!currentText),
  });
  const findInsertIndex = (newItem: INlpDatasetKeywordEntity): number => {
    const index = keywordEntities.findIndex(
      (entity) => entity.start && newItem.start && entity.start > newItem.start,
    );

    return index === -1 ? keywordEntities.length : index;
  };
  const [selection, setSelection] = useState<{
    value: string;
    start: number;
    end: number;
  } | null>(null);
  const onSubmitForm = async (form: INlpSampleFormAttributes) => {
    if (nlpDatasetSample?.id) {
      updateSample(
        {
          id: nlpDatasetSample.id,
          params: {
            text: form.text,
            type: form.type,
            entities: [...form.keywordEntities, ...form.traitEntities],
            language: form.language,
          },
        },
        {
          onSuccess: () => {
            rest.onSuccess?.();
          },
        },
      );
    } else {
      createSample({
        text: form.text,
        type: form.type,
        entities: [...form.traitEntities, ...form.keywordEntities],
        language: form.language,
      });
    }
  };

  useEffect(() => {
    reset(defaultValues);
    // eslint-disable-next-line react-hooks/exhaustive-deps
  }, [JSON.stringify(defaultValues)]);

  const cancelButtonProps = {
    sx: {
      display: "inline-block",
      overflow: "hidden",
      textAlign: "left",
      whiteSpace: "nowrap",
      textOverflow: "ellipsis",
      "& .MuiButton-startIcon": {
        top: "4px",
        margin: "auto 4px auto auto",
        display: "inline-block",
        position: "relative",
      },
    },
    color: "secondary",
    variant: "contained",
    onClick: () => {
      const newKeywordEntity = {
        ...selection,
        entity: "",
      } as INlpDatasetKeywordEntity;
      const newIndex = findInsertIndex(newKeywordEntity);

      selection && insertKeywordEntity(newIndex, newKeywordEntity);
      setSelection(null);
    },
    disabled: !selection?.value,
    startIcon: <AddIcon />,
  } satisfies FormButtonsProps["cancelButtonProps"];
  const confirmButtonProps = {
    sx: { minWidth: "120px" },
    value: "button.validate",
    variant: "contained",
    disabled: !(
      currentText !== "" &&
      currentType !== NlpSampleType.inbox &&
      traitEntities.every((e) => e.value !== "") &&
      keywordEntities.every((e) => e.value !== "")
    ),
    onClick: handleSubmit(onSubmitForm),
  } satisfies FormButtonsProps["confirmButtonProps"];

  return (
    <Wrapper
      onSubmit={() => {}}
      {...WrapperProps}
      cancelButtonProps={{
        ...WrapperProps?.cancelButtonProps,
        text: !selection?.value
          ? t("button.select_some_text")
          : t("button.add_nlp_entity", { 0: selection.value }),
        ...cancelButtonProps,
      }}
      confirmButtonProps={{
        ...WrapperProps?.confirmButtonProps,
        ...confirmButtonProps,
      }}
    >
      <form onSubmit={handleSubmit(onSubmitForm)}>
        <ContentContainer>
          <ContentItem
            display="flex"
            flexDirection="row"
            justifyContent="space-between"
          >
            <Typography variant="h6" display="inline-block">
              {t("title.nlp_train")}
            </Typography>
            <FormControl>
              <FormLabel>{t("label.type")}</FormLabel>
              <RadioGroup
                row
                defaultValue={
                  nlpDatasetSample?.type === NlpSampleType.test
                    ? NlpSampleType.test
                    : NlpSampleType.train
                }
              >
                {Object.values(NlpSampleType)
                  .filter((type) => type !== "inbox")
                  .map((type, index) => (
                    <FormControlLabel
                      key={index}
                      value={type}
                      control={<Radio {...register("type")} />}
                      label={t(`label.${type}`)}
                    />
                  ))}
              </RadioGroup>
            </FormControl>
          </ContentItem>
          <ContentItem>
            <Selectable
              defaultValue={currentText}
              keywordEntities={keywordEntities}
              patternEntities={patternEntities}
              placeholder={t("placeholder.nlp_sample_text")}
              onSelect={(newSelection, start, end) => {
                newSelection !== selection?.value &&
                  setSelection({
                    value: newSelection,
                    start,
                    end,
                  });
              }}
              onChange={({ text, entities }) => {
                debounceSetText(text);
                setValue(
                  "keywordEntities",
                  entities.map(({ entity, value, start, end }) => ({
                    entity,
                    value,
                    start,
                    end,
                  })),
                );
                setPatternEntities([]);
              }}
              loading={isLoading}
            />
          </ContentItem>
          <Box display="flex" flexDirection="column">
            <ContentItem
              display="flex"
              flexDirection="row"
              maxWidth="50%"
              gap={2}
            >
              <Controller
                name="language"
                control={control}
                render={({ field }) => {
                  const { onChange, ...rest } = field;

                  return (
                    <AutoCompleteEntitySelect<ILanguage, "title", false>
                      fullWidth={true}
                      autoFocus
                      searchFields={["title", "code"]}
                      entity={EntityType.LANGUAGE}
                      format={Format.BASIC}
                      labelKey="title"
                      idKey="code"
                      label={t("label.language")}
                      multiple={false}
                      {...field}
                      onChange={(_e, selected) => {
                        onChange(selected?.code);
                      }}
                      {...rest}
                    />
                  );
                }}
              />
            </ContentItem>
            {traitEntities.map((traitEntity, index) => (
              <ContentItem
                key={traitEntity.id}
                display="flex"
                flexDirection="row"
                maxWidth="50%"
                gap={2}
              >
                <Controller
                  name={`traitEntities.${index}`}
                  rules={{ required: true }}
                  control={control}
                  render={({ field }) => {
                    const { onChange: _, value, ...rest } = field;
                    const options = (
                      allTraitEntities.get(traitEntity.entity)?.values || []
                    ).map((v) => getNlpValueFromCache(v)!);

                    return (
                      <>
                        <AutoCompleteSelect<INlpValue, "value", false>
                          fullWidth={true}
                          options={options}
                          idKey="value"
                          labelKey="value"
                          label={value.entity}
                          multiple={false}
                          value={value.value}
                          onChange={(_e, selected, ..._) => {
                            updateTraitEntity(index, {
                              entity: value.entity,
                              value: selected?.value || "",
                            });
                          }}
                          {...rest}
                        />
                        {value?.confidence &&
                          typeof value?.confidence === "number" && (
                            <Chip
                              sx={{ marginTop: 0.5 }}
                              variant="available"
                              label={`${(value?.confidence * 100).toFixed(
                                2,
                              )}% ${t("label.confidence")}`}
                            />
                          )}
                      </>
                    );
                  }}
                />
              </ContentItem>
            ))}
          </Box>
          <Box display="flex" flexDirection="column">
            {keywordEntities.map((keywordEntity, index) => (
              <ContentItem
                key={keywordEntity.id}
                display="flex"
                maxWidth="50%"
                gap={2}
              >
                <IconButton onClick={() => removeKeywordEntity(index)}>
                  <DeleteIcon />
                </IconButton>
                <Controller
                  name={`keywordEntities.${index}.entity`}
                  control={control}
                  render={({ field }) => {
                    const { onChange: _, ...rest } = field;
                    const options = [...allKeywordEntities.values()];

                    return (
                      <AutoCompleteSelect<INlpEntity, "name", false>
                        fullWidth={true}
                        options={options}
                        idKey="name"
                        labelKey="name"
                        label={t("label.nlp_entity")}
                        multiple={false}
                        onChange={(_e, selected, ..._) => {
                          updateKeywordEntity(index, {
                            ...keywordEntities[index],
                            entity: selected?.name || "",
                          });
                        }}
                        {...rest}
                      />
                    );
                  }}
                />
                <Controller
                  name={`keywordEntities.${index}.value`}
                  control={control}
                  render={({ field }) => {
                    const { onChange: _, value, ...rest } = field;
                    const options = (
                      allKeywordEntities.get(keywordEntity.entity)?.values || []
                    ).map((v) => getNlpValueFromCache(v)!);

                    return (
                      <AutoCompleteSelect<
                        INlpValue,
                        "value",
                        false,
                        false,
                        true
                      >
                        sx={{ width: "50%" }}
                        idKey="value"
                        labelKey="value"
                        label={t("label.value")}
                        multiple={false}
                        options={options}
                        value={value}
                        freeSolo={true}
                        getOptionLabel={(option) => {
                          return typeof option === "string"
                            ? option
                            : option.value;
                        }}
                        onChange={(_e, selected, ..._) => {
                          selected &&
                            updateKeywordEntity(index, {
                              ...keywordEntity,
                              value:
                                typeof selected === "string"
                                  ? selected
                                  : selected.value,
                            });
                        }}
                        {...rest}
                      />
                    );
                  }}
                />
              </ContentItem>
            ))}
          </Box>
        </ContentContainer>
        <ContentItem display="flex" justifyContent="space-between">
          {nlpDatasetSample ? null : (
            <>
              <Button {...cancelButtonProps}>
                {!selection?.value
                  ? t("button.select_some_text")
                  : t("button.add_nlp_entity", { 0: selection.value })}
              </Button>
              <Button {...confirmButtonProps}>{t("button.validate")}</Button>
            </>
          )}
        </ContentItem>
      </form>
    </Wrapper>
  );
};<|MERGE_RESOLUTION|>--- conflicted
+++ resolved
@@ -47,12 +47,9 @@
   INlpDatasetKeywordEntity,
   INlpDatasetPatternEntity,
   INlpDatasetSample,
-<<<<<<< HEAD
-=======
   INlpDatasetSampleAttributes,
   INlpDatasetTraitEntity,
   INlpSample,
->>>>>>> 69c508df
   INlpSampleFormAttributes,
   INlpSampleFull,
   NlpSampleType,
@@ -67,11 +64,7 @@
 }) => {
   const { t } = useTranslate();
   const { toast } = useToast();
-<<<<<<< HEAD
-  const { mutate: updateSample } = useUpdate(EntityType.NLP_SAMPLE, {
-=======
   const options = {
->>>>>>> 69c508df
     onError: () => {
       toast.error(t("message.internal_server_error"));
     },
