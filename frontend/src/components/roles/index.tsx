--- conflicted
+++ resolved
@@ -58,16 +58,7 @@
   );
   const { mutateAsync: deleteRole } = useDelete(EntityType.ROLE, {
     onError: (error) => {
-<<<<<<< HEAD
       toast.error(error);
-=======
-      toast.error(
-        t(
-          (error.message as TTranslationKeys) ||
-            "message.internal_server_error",
-        ),
-      );
->>>>>>> f1812a3c
     },
     onSuccess() {
       deleteDialogCtl.closeDialog();
