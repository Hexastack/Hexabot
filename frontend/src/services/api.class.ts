/*
 * Copyright © 2025 Hexastack. All rights reserved.
 *
 * Licensed under the GNU Affero General Public License v3.0 (AGPLv3) with the following additional terms:
 * 1. The name "Hexabot" is a trademark of Hexastack. You may not use this name in derivative works without express written permission.
 * 2. All derivative works must include clear attribution to the original creator and software, Hexastack and Hexabot, in a prominent location (e.g., in the software's "About" section, documentation, and README file).
 */

import { AxiosInstance, AxiosResponse } from "axios";

import { AttachmentResourceRef } from "@/types/attachment.types";
import { ILoginAttributes } from "@/types/auth/login.types";
import { IUserPermissions } from "@/types/auth/permission.types";
import { StatsType } from "@/types/bot-stat.types";
import { ICsrf } from "@/types/csrf.types";
import { IInvitation, IInvitationAttributes } from "@/types/invitation.types";
import { INlpDatasetSampleAttributes } from "@/types/nlp-sample.types";
import { IResetPayload, IResetRequest } from "@/types/reset.types";
import {
  IProfileAttributes,
  IUser,
  IUserAttributes,
  IUserStub,
} from "@/types/user.types";

import { EntityType, Format, TCount, TypeByFormat } from "./types";

export const ROUTES = {
  // Misc
  ACCEPT_INVITE: "/auth/accept-invite",
  CONFIRM_ACCOUNT: "/user/confirm",
  LOGIN: "/auth/local",
  ME: "/auth/me",
  LOGOUT: "/auth/logout",
  PROFILE: "/user/edit",
  INVITE: "/user/invite",
  USER_PERMISSIONS: "/user/permissions",
  CSRF: "/csrftoken",
  BOTSTATS: "/botstats",
  REFRESH_TRANSLATIONS: "/translation/refresh",
  FETCH_REMOTE_I18N: "/i18n",
  RESET: "/user/reset",
  NLP_SAMPLE_IMPORT: "/nlpsample/import",
  NLP_SAMPLE_ANNOTATE: "/nlpsample/annotate",
  NLP_SAMPLE_PREDICT: "/nlpsample/message",
  CONTENT_IMPORT: "/content/import",
  // Entities
  [EntityType.SUBSCRIBER]: "/subscriber",
  [EntityType.LABEL]: "/label",
  [EntityType.ROLE]: "/role",
  [EntityType.USER]: "/user",
  [EntityType.PERMISSION]: "/permission",
  [EntityType.MODEL]: "/model",
  [EntityType.CATEGORY]: "/category",
  [EntityType.CONTEXT_VAR]: "/contextVar",
  [EntityType.MENU]: "/menu",
  [EntityType.MENUTREE]: "/menu/tree",
  [EntityType.CONTENT]: "/content",
  [EntityType.CONTENT_TYPE]: "/contenttype",
  [EntityType.SETTING]: "/setting",
  [EntityType.BOTSTATS]: "/botstats",
  [EntityType.BLOCK]: "/block",
  [EntityType.CUSTOM_BLOCK]: "/block/customBlocks",
  [EntityType.CUSTOM_BLOCK_SETTINGS]: "/block/customBlocks/settings",
  [EntityType.NLP_SAMPLE]: "/nlpsample",
  [EntityType.NLP_ENTITY]: "/nlpentity",
  [EntityType.NLP_VALUE]: "/nlpvalue",
  [EntityType.NLP_SAMPLE_ENTITY]: "",
  [EntityType.MESSAGE]: "/message",
  [EntityType.LANGUAGE]: "/language",
  [EntityType.TRANSLATION]: "/translation",
  [EntityType.ATTACHMENT]: "/attachment",
  [EntityType.CHANNEL]: "/channel",
  [EntityType.HELPER]: "/helper",
  [EntityType.NLU_HELPER]: "/helper/nlu",
  [EntityType.LLM_HELPER]: "/helper/llm",
  [EntityType.STORAGE_HELPER]: "/helper/storage",
} as const;

export class ApiClient {
  constructor(protected readonly request: AxiosInstance) {}

  async getCsrf() {
    const { data } = await this.request.get<ICsrf>(ROUTES.CSRF);

    return data;
  }

  async login(payload: ILoginAttributes) {
    const { data } = await this.request.post<
      IUser,
      AxiosResponse<IUser>,
      ILoginAttributes
    >(ROUTES.LOGIN, payload);

    return data;
  }

  async logout() {
    const { data } = await this.request.post<{ status: "ok" }>(ROUTES.LOGOUT);

    return data;
  }

  async getCurrentSession() {
    const { data } = await this.request.get<IUser>(ROUTES.ME);

    return data;
  }

  async updateProfile(id: string, payload: Partial<IProfileAttributes>) {
    const { _csrf } = await this.getCsrf();
    const formData = new FormData();

    for (const [key, value] of Object.entries(payload)) {
      if (value !== undefined) {
        formData.append(key, value as string | Blob);
      }
    }

    // Append the CSRF token
    formData.append("_csrf", _csrf);

    const { data } = await this.request.patch<
      IUserStub,
      AxiosResponse<IUserStub>,
      Partial<IProfileAttributes>
    >(`${ROUTES.PROFILE}/${id}?_csrf=${_csrf}`, payload, {
      headers: {
        "Content-Type": "multipart/form-data",
      },
    });

    return data;
  }

  async invite(payload: IInvitationAttributes) {
    const { _csrf } = await this.getCsrf();
    const { data } = await this.request.post<
      IInvitation,
      AxiosResponse<IInvitation>,
      IInvitationAttributes & ICsrf
    >(ROUTES.INVITE, {
      ...payload,
      _csrf,
    });

    return data;
  }

  async acceptInvite({
    token,
    ...rest
  }: Partial<IUserAttributes> & { token: string }) {
    const { _csrf } = await this.getCsrf();
    const { data } = await this.request.post<
      IInvitation,
      AxiosResponse<{
        success: boolean;
      }>,
      ICsrf
    >(`${ROUTES.ACCEPT_INVITE}/${token}`, {
      ...rest,
      _csrf,
    });

    return data;
  }

  async confirmAccount(payload: { token: string }) {
    const { _csrf } = await this.getCsrf();
    const { data } = await this.request.post<
      IInvitation,
      AxiosResponse<never>,
      ICsrf
    >(`${ROUTES.CONFIRM_ACCOUNT}`, {
      ...payload,
      _csrf,
    });

    return data;
  }

  async getUserPermissions(id: string) {
    const { data } = await this.request.get<IUserPermissions>(
      `${ROUTES.USER_PERMISSIONS}/${id}`,
    );

    return data;
  }
  async requestReset(payload: IResetRequest) {
    const { data } = await this.request.post<
      IResetRequest,
      AxiosResponse<void>,
      IResetRequest
    >(ROUTES.RESET, payload);

    return data;
  }

  async getBotStats<T>(type: StatsType) {
    const { data } = await this.request.get<T[]>(`${ROUTES.BOTSTATS}/${type}`);

    return data;
  }

  async refreshTranslations() {
    const { _csrf } = await this.getCsrf();
    const { data } = await this.request.post<{
      acknowledged: boolean;
      deletedCount: number;
    }>(ROUTES.REFRESH_TRANSLATIONS, { _csrf });

    return data;
  }

  async fetchRemoteI18n() {
    const { data } = await this.request.get(ROUTES.FETCH_REMOTE_I18N);

    return data;
  }

  async reset(token: string, payload: IResetPayload) {
    const { data } = await this.request.post<
      IResetPayload,
      AxiosResponse<void>,
      IResetPayload
    >(`${ROUTES.RESET}/${token}`, payload);

    return data;
  }

  async importNlpSamples(attachmentId: string) {
    const { _csrf } = await this.getCsrf();
    const { data } = await this.request.post(
      `${ROUTES.NLP_SAMPLE_IMPORT}/${attachmentId}`,
      { _csrf },
    );

    return data;
  }

<<<<<<< HEAD
  async annotateNlpSamples(entityId: string) {
    const { _csrf } = await this.getCsrf();
    const { data } = await this.request.post(
      `${ROUTES.NLP_SAMPLE_ANNOTATE}/${entityId}`,
      { _csrf },
    );

    return data;
  }

  async importContent(contentTypeId: string, attachmentId: string) {
    const { data } = await this.request.get(
      `${ROUTES.CONTENT_IMPORT}/${contentTypeId}/${attachmentId}`,
    );

    return data;
  }

=======
>>>>>>> 4399cc09
  async predictNlp(text: string) {
    const { data } = await this.request.get<INlpDatasetSampleAttributes>(
      `${ROUTES.NLP_SAMPLE_PREDICT}`,
      { params: { text } },
    );

    return data;
  }

  getRequest() {
    return this.request;
  }

  buildEntityClient<TAttr, TStub, TFull = never>(type: EntityType) {
    return EntityApiClient.getInstance<TAttr, TStub, TFull>(this.request, type);
  }
}

export class EntityApiClient<TAttr, TBasic, TFull> extends ApiClient {
  constructor(request: AxiosInstance, private readonly type: EntityType) {
    super(request);
  }

  static getInstance<TA, TS, TF>(request: AxiosInstance, type: EntityType) {
    return new EntityApiClient<TA, TS, TF>(request, type);
  }

  /**
   * Create an entry to the given entity type.
   */
  async create(payload: TAttr) {
    const { _csrf } = await this.getCsrf();
    const { data } = await this.request.post<
      TBasic,
      AxiosResponse<TBasic>,
      TAttr
    >(ROUTES[this.type], { ...payload, _csrf });

    return data;
  }

  async import<T = TBasic>(file: File, params?: any) {
    const { _csrf } = await this.getCsrf();
    const formData = new FormData();

    formData.append("file", file);

    const { data } = await this.request.post<T[], AxiosResponse<T[]>, FormData>(
      `${ROUTES[this.type]}/import`,
      formData,
      {
        params: { _csrf , ...params },
      }
    );

    return data;
  }

  async upload(file: File, resourceRef?: AttachmentResourceRef) {
    const { _csrf } = await this.getCsrf();
    const formData = new FormData();

    formData.append("file", file);

    const { data } = await this.request.post<
      TBasic[],
      AxiosResponse<TBasic[]>,
      FormData
    >(
      `${ROUTES[this.type]}/upload?_csrf=${_csrf}${
        resourceRef ? `&resourceRef=${resourceRef}` : ""
      }`,
      formData,
      {
        headers: {
          "Content-Type": "multipart/form-data",
        },
      },
    );

    return data[0];
  }

  private serializePopulate<P = string[] | undefined>(populate: P) {
    return ((populate || []) as string[]).join(",");
  }

  async get<
    P = string[] | undefined,
    F extends Format = P extends undefined ? Format.BASIC : Format.FULL,
    T = TypeByFormat<F, TBasic, TFull>,
  >(id?: string, populate?: P) {
    const { data } = await this.request.get<T>(
      `${ROUTES[this.type]}${id ? `/${id}` : ""}`,
      {
        params: {
          ...(Array.isArray(populate) &&
            populate.length && { populate: this.serializePopulate(populate) }),
        },
      },
    );

    return data;
  }

  async find<
    P = string[] | undefined,
    F extends Format = P extends undefined ? Format.BASIC : Format.FULL,
    T = TypeByFormat<F, TBasic, TFull>,
  >(params: any, populate: P) {
    const { data } = await this.request.get<T[]>(ROUTES[this.type], {
      params: {
        ...params,
        ...(Array.isArray(populate) &&
          populate.length && { populate: this.serializePopulate(populate) }),
      },
    });

    return data;
  }

  /**
   * Update an entry in a entity type.
   */
  async update(id: string, payload: Partial<TAttr>) {
    const { _csrf } = await this.getCsrf();
    const { data } = await this.request.patch<TBasic>(
      `${ROUTES[this.type]}/${id}`,
      {
        ...payload,
        _csrf,
      },
    );

    return data;
  }

  /**
   * Bulk Update entries.
   */
  async updateMany(ids: string[], payload: Partial<TAttr>) {
    const { _csrf } = await this.getCsrf();
    const { data } = await this.request.patch<string>(
      `${ROUTES[this.type]}/bulk`,
      {
        _csrf,
        ids,
        payload,
      },
    );

    return data;
  }

  /**
   * Delete an entry.
   */
  async delete(id: string) {
    const { _csrf } = await this.getCsrf();
    const { data } = await this.request.delete<string>(
      `${ROUTES[this.type]}/${id}`,
      {
        data: { _csrf },
      },
    );

    return data;
  }

  /**
   * Bulk Delete entries.
   */
  async deleteMany(ids: string[]) {
    const { _csrf } = await this.getCsrf();
    const { data } = await this.request.delete<string>(`${ROUTES[this.type]}`, {
      data: {
        _csrf,
        ids,
      },
    });

    return data;
  }

  /**
   * Count elements.
   */
  async count(params?: any) {
    const { data } = await this.request.get<TCount>(
      `${ROUTES[this.type]}/count`,
      {
        params,
      },
    );

    return { count: data.count };
  }
}<|MERGE_RESOLUTION|>--- conflicted
+++ resolved
@@ -240,7 +240,6 @@
     return data;
   }
 
-<<<<<<< HEAD
   async annotateNlpSamples(entityId: string) {
     const { _csrf } = await this.getCsrf();
     const { data } = await this.request.post(
@@ -259,8 +258,6 @@
     return data;
   }
 
-=======
->>>>>>> 4399cc09
   async predictNlp(text: string) {
     const { data } = await this.request.get<INlpDatasetSampleAttributes>(
       `${ROUTES.NLP_SAMPLE_PREDICT}`,
