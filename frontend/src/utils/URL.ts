--- conflicted
+++ resolved
@@ -6,31 +6,8 @@
  * 2. All derivative works must include clear attribution to the original creator and software, Hexastack and Hexabot, in a prominent location (e.g., in the software's "About" section, documentation, and README file).
  */
 
-<<<<<<< HEAD
 import qs from "qs";
 
-export const getFromQuery = ({
-  key,
-  search,
-  defaultValue = "",
-}: {
-  key: string;
-  search?: string;
-  defaultValue?: string;
-}) => {
-  try {
-    const paramsString = search || window.location.search;
-    const searchParams = new URLSearchParams(paramsString);
-    const loadCampaign = searchParams.get(key) || defaultValue;
-
-    return loadCampaign;
-  } catch (e) {
-    return defaultValue;
-  }
-};
-
-=======
->>>>>>> f9bd4b81
 export const buildURL = (baseUrl: string, relativePath: string): string => {
   try {
     return new URL(relativePath).toString();
