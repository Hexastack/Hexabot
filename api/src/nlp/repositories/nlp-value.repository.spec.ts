--- conflicted
+++ resolved
@@ -6,22 +6,10 @@
  * 2. All derivative works must include clear attribution to the original creator and software, Hexastack and Hexabot, in a prominent location (e.g., in the software's "About" section, documentation, and README file).
  */
 
-<<<<<<< HEAD
-=======
-import { CACHE_MANAGER } from '@nestjs/cache-manager';
-import { MongooseModule } from '@nestjs/mongoose';
-
 import LlmNluHelper from '@/extensions/helpers/llm-nlu/index.helper';
 import { HelperService } from '@/helper/helper.service';
-import { LanguageRepository } from '@/i18n/repositories/language.repository';
-import { LanguageModel } from '@/i18n/schemas/language.schema';
-import { LanguageService } from '@/i18n/services/language.service';
-import { SettingRepository } from '@/setting/repositories/setting.repository';
-import { SettingModel } from '@/setting/schemas/setting.schema';
-import { SettingSeeder } from '@/setting/seeds/setting.seed';
 import { SettingService } from '@/setting/services/setting.service';
 import { IGNORED_TEST_FIELDS } from '@/utils/test/constants';
->>>>>>> c5abe129
 import { nlpEntityFixtures } from '@/utils/test/fixtures/nlpentity';
 import { installNlpSampleEntityFixtures } from '@/utils/test/fixtures/nlpsampleentity';
 import { nlpValueFixtures } from '@/utils/test/fixtures/nlpvalue';
@@ -33,27 +21,12 @@
 import { TFixtures } from '@/utils/test/types';
 import { buildTestingMocks } from '@/utils/test/utils';
 
-<<<<<<< HEAD
 import { NlpValue, NlpValueFull } from '../schemas/nlp-value.schema';
-=======
-import { NlpEntityModel } from '../schemas/nlp-entity.schema';
-import { NlpSampleEntityModel } from '../schemas/nlp-sample-entity.schema';
-import { NlpSampleModel } from '../schemas/nlp-sample.schema';
-import {
-  NlpValue,
-  NlpValueFull,
-  NlpValueModel,
-} from '../schemas/nlp-value.schema';
-import { NlpEntityService } from '../services/nlp-entity.service';
-import { NlpSampleEntityService } from '../services/nlp-sample-entity.service';
-import { NlpSampleService } from '../services/nlp-sample.service';
 import { NlpValueService } from '../services/nlp-value.service';
 import { NlpService } from '../services/nlp.service';
->>>>>>> c5abe129
 
 import { NlpEntityRepository } from './nlp-entity.repository';
 import { NlpSampleEntityRepository } from './nlp-sample-entity.repository';
-import { NlpSampleRepository } from './nlp-sample.repository';
 import { NlpValueRepository } from './nlp-value.repository';
 
 describe('NlpValueRepository', () => {
@@ -66,44 +39,12 @@
   let nlpValueService: NlpValueService;
 
   beforeAll(async () => {
-<<<<<<< HEAD
-    const { getMocks } = await buildTestingMocks({
-      models: ['NlpEntityModel'],
+    const { getMocks, module } = await buildTestingMocks({
       autoInjectFrom: ['providers'],
       imports: [rootMongooseTestModule(installNlpSampleEntityFixtures)],
-      providers: [NlpValueRepository],
-=======
-    const { getMocks, module } = await buildTestingMocks({
-      imports: [
-        rootMongooseTestModule(installNlpSampleEntityFixtures),
-        MongooseModule.forFeature([
-          NlpValueModel,
-          NlpSampleEntityModel,
-          NlpEntityModel,
-          LanguageModel,
-          SettingModel,
-          NlpSampleModel,
-        ]),
-      ],
       providers: [
-        LanguageService,
-        LanguageRepository,
-        {
-          provide: CACHE_MANAGER,
-          useValue: {
-            set: jest.fn(),
-          },
-        },
         NlpService,
-        NlpSampleService,
-        NlpEntityService,
-        NlpValueService,
-        NlpValueRepository,
-        NlpEntityRepository,
-        NlpSampleEntityService,
-        NlpSampleRepository,
-        NlpSampleEntityRepository,
-        HelperService,
+        LlmNluHelper,
         {
           provide: SettingService,
           useValue: {
@@ -114,11 +55,7 @@
             })),
           },
         },
-        SettingRepository,
-        SettingSeeder,
-        LlmNluHelper,
       ],
->>>>>>> c5abe129
     });
 
     [
