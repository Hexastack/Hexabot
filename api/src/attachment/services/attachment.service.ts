/*
 * Copyright © 2025 Hexastack. All rights reserved.
 *
 * Licensed under the GNU Affero General Public License v3.0 (AGPLv3) with the following additional terms:
 * 1. The name "Hexabot" is a trademark of Hexastack. You may not use this name in derivative works without express written permission.
 * 2. All derivative works must include clear attribution to the original creator and software, Hexastack and Hexabot, in a prominent location (e.g., in the software's "About" section, documentation, and README file).
 */

import fs, { createReadStream, promises as fsPromises } from 'fs';
import { join, resolve } from 'path';
import { Readable } from 'stream';

import {
  Injectable,
  NotFoundException,
  Optional,
  StreamableFile,
} from '@nestjs/common';
import fetch from 'node-fetch';
import sanitizeFilename from 'sanitize-filename';

import { config } from '@/config';
import { LoggerService } from '@/logger/logger.service';
import { PluginInstance } from '@/plugins/map-types';
import { PluginService } from '@/plugins/plugins.service';
import { PluginType } from '@/plugins/types';
import { BaseService } from '@/utils/generics/base-service';

import { AttachmentMetadataDto } from '../dto/attachment.dto';
import { AttachmentRepository } from '../repositories/attachment.repository';
import { Attachment } from '../schemas/attachment.schema';
import {
  fileExists,
  generateUniqueFilename,
  getStreamableFile,
} from '../utilities';

@Injectable()
export class AttachmentService extends BaseService<Attachment> {
  private storagePlugin: PluginInstance<PluginType.storage> | null = null;

  constructor(
    readonly repository: AttachmentRepository,
    private readonly logger: LoggerService,
    @Optional() private readonly pluginService: PluginService,
  ) {
    super(repository);
  }

  /**
   * A storage plugin is a alternative way to store files, instead of local filesystem, you can
   * have a plugin that would store files in a 3rd party system (Minio, AWS S3, ...)
   *
   * @param foreign_id The unique identifier of the user, used to locate the profile picture.
   * @returns A singleton instance of the storage plugin
   */
  getStoragePlugin() {
    if (!this.storagePlugin) {
      const plugins = this.pluginService.getAllByType(PluginType.storage);

      if (plugins.length === 1) {
        this.storagePlugin = plugins[0];
      } else if (plugins.length > 1) {
        throw new Error(
          'Multiple storage plugins are detected, please ensure only one is available',
        );
      }
    }

    return this.storagePlugin;
  }

  /**
   * Downloads a user's profile picture either from a 3rd party storage system or from a local directory based on configuration.
   *
   * @deprecated Use AttachmentService.download() instead
   * @param foreign_id The unique identifier of the user, used to locate the profile picture.
   * @returns A `StreamableFile` containing the user's profile picture.
   */
  async downloadProfilePic(
    foreign_id: string,
  ): Promise<StreamableFile | undefined> {
    if (this.getStoragePlugin()) {
      try {
        const pict = foreign_id + '.jpeg';
        const picture = await this.getStoragePlugin()?.downloadProfilePic(pict);
        return picture;
      } catch (err) {
        this.logger.error('Error downloading profile picture', err);
        throw new NotFoundException('Profile picture not found');
      }
    } else {
      const path = resolve(
        join(config.parameters.avatarDir, `${foreign_id}.jpeg`),
      );
      if (fs.existsSync(path)) {
        const picturetream = createReadStream(path);
        return new StreamableFile(picturetream);
      } else {
        throw new NotFoundException('Profile picture not found');
      }
    }
  }

  /**
   * Uploads a profile picture to either 3rd party storage system or locally based on the configuration.
   *
   * @deprecated use store() method instead
   * @param res - The response object from which the profile picture will be buffered or piped.
   * @param filename - The filename
   */
  async uploadProfilePic(data: Buffer | fetch.Response, filename: string) {
    if (this.getStoragePlugin()) {
      // Upload profile picture
      const picture = {
        originalname: filename,
        buffer: Buffer.isBuffer(data) ? data : await data.buffer(),
      } as Express.Multer.File;
      try {
        await this.getStoragePlugin()?.uploadAvatar(picture);
        this.logger.log(
          `Profile picture uploaded successfully to ${
            this.getStoragePlugin()?.name
          }`,
        );
      } catch (err) {
        this.logger.error(
          `Error while uploading profile picture to ${
            this.getStoragePlugin()?.name
          }`,
          err,
        );
      }
    } else {
      // Save profile picture locally
      const dirPath = resolve(join(config.parameters.avatarDir, filename));

      try {
        if (Buffer.isBuffer(data)) {
          await fs.promises.writeFile(dirPath, data);
        } else {
          const dest = fs.createWriteStream(dirPath);
          data.body.pipe(dest);
        }
        this.logger.debug(
          'Messenger Channel Handler : Profile picture fetched successfully',
        );
      } catch (err) {
        this.logger.error(
          'Messenger Channel Handler : Error while creating directory',
          err,
        );
      }
    }
  }

  /**
   * Uploads files to the server. If a storage plugin is configured it uploads files accordingly.
   * Otherwise, uploads files to the local directory.
   *
   * @deprecated use store() instead
   * @param files - An array of files to upload.
   * @returns A promise that resolves to an array of uploaded attachments.
   */
  async uploadFiles(files: { file: Express.Multer.File[] }) {
    const uploadedFiles: Attachment[] = [];

    if (this.getStoragePlugin()) {
      for (const file of files?.file) {
        const dto = await this.getStoragePlugin()?.upload(file);
        if (dto) {
          const uploadedFile = await this.create(dto);
          uploadedFiles.push(uploadedFile);
        }
      }
    } else {
      if (Array.isArray(files?.file)) {
        for (const { size, mimetype, filename } of files?.file) {
          const uploadedFile = await this.create({
            size,
            type: mimetype,
            name: filename,
            channel: {},
            location: `/${filename}`,
          });
          uploadedFiles.push(uploadedFile);
        }
      }
    }

    return uploadedFiles;
  }

  /**
   * Uploads files to the server. If a storage plugin is configured it uploads files accordingly.
   * Otherwise, uploads files to the local directory.
   *
   * @param file - The file
   * @param metadata - The attachment metadata informations.
   * @param rootDir - The root directory where attachment shoud be located.
   * @returns A promise that resolves to an array of uploaded attachments.
   */
  async store(
    file: Buffer | Readable | Express.Multer.File,
    metadata: AttachmentMetadataDto,
<<<<<<< HEAD
  ): Promise<Attachment | undefined> {
    if (this.getStoragePlugin()) {
      const storedDto = await this.getStoragePlugin()?.store?.(file, metadata);
      return storedDto ? await this.create(storedDto) : undefined;
=======
    rootDir = config.parameters.uploadDir,
  ): Promise<Attachment> {
    if (this.getStoragePlugin()) {
      const storedDto = await this.getStoragePlugin().store(
        file,
        metadata,
        rootDir,
      );
      return await this.create(storedDto);
>>>>>>> c720d3b6
    } else {
      const uniqueFilename = generateUniqueFilename(metadata.name);
      const filePath = resolve(join(rootDir, sanitizeFilename(uniqueFilename)));

      if (Buffer.isBuffer(file)) {
        await fsPromises.writeFile(filePath, file);
      } else if (file instanceof Readable) {
        await new Promise((resolve, reject) => {
          const writeStream = fs.createWriteStream(filePath);
          file.pipe(writeStream);
          writeStream.on('finish', resolve);
          writeStream.on('error', reject);
        });
      } else {
        if (file.path) {
          // For example, if the file is an instance of `Express.Multer.File` (diskStorage case)
          const srcFilePath = resolve(file.path);
          await fsPromises.copyFile(srcFilePath, filePath);
          await fsPromises.unlink(srcFilePath);
        } else {
          await fsPromises.writeFile(filePath, file.buffer);
        }
      }

      const location = filePath.replace(rootDir, '');
      return await this.create({
        ...metadata,
        location,
      });
    }
  }

  /**
   * Downloads an attachment identified by the provided parameters.
   *
   * @param attachment - The attachment to download.
   * @param rootDir - The root directory where attachment shoud be located.
   * @returns A promise that resolves to a StreamableFile representing the downloaded attachment.
   */
  async download(
    attachment: Attachment,
    rootDir = config.parameters.uploadDir,
  ) {
    if (this.getStoragePlugin()) {
      return await this.getStoragePlugin()?.download(attachment);
    } else {
      const path = resolve(join(rootDir, attachment.location));

      if (!fileExists(path)) {
        throw new NotFoundException('No file was found');
      }

      const disposition = `attachment; filename="${encodeURIComponent(
        attachment.name,
      )}"`;

      return getStreamableFile({
        path,
        options: {
          type: attachment.type,
          length: attachment.size,
          disposition,
        },
      });
    }
  }

  /**
   * Downloads an attachment identified by the provided parameters as a Buffer.
   *
   * @param attachment - The attachment to download.
   * @param rootDir - Root folder path where the attachment should be located.
   * @returns A promise that resolves to a Buffer representing the downloaded attachment.
   */
<<<<<<< HEAD
  async readAsBuffer(attachment: Attachment): Promise<Buffer | undefined> {
=======
  async readAsBuffer(
    attachment: Attachment,
    rootDir = config.parameters.uploadDir,
  ): Promise<Buffer> {
>>>>>>> c720d3b6
    if (this.getStoragePlugin()) {
      return await this.getStoragePlugin()?.readAsBuffer?.(attachment);
    } else {
      const path = resolve(join(rootDir, attachment.location));

      if (!fileExists(path)) {
        throw new NotFoundException('No file was found');
      }

      return await fs.promises.readFile(path); // Reads the file content as a Buffer
    }
  }
}<|MERGE_RESOLUTION|>--- conflicted
+++ resolved
@@ -203,12 +203,6 @@
   async store(
     file: Buffer | Readable | Express.Multer.File,
     metadata: AttachmentMetadataDto,
-<<<<<<< HEAD
-  ): Promise<Attachment | undefined> {
-    if (this.getStoragePlugin()) {
-      const storedDto = await this.getStoragePlugin()?.store?.(file, metadata);
-      return storedDto ? await this.create(storedDto) : undefined;
-=======
     rootDir = config.parameters.uploadDir,
   ): Promise<Attachment> {
     if (this.getStoragePlugin()) {
@@ -218,7 +212,6 @@
         rootDir,
       );
       return await this.create(storedDto);
->>>>>>> c720d3b6
     } else {
       const uniqueFilename = generateUniqueFilename(metadata.name);
       const filePath = resolve(join(rootDir, sanitizeFilename(uniqueFilename)));
@@ -293,14 +286,10 @@
    * @param rootDir - Root folder path where the attachment should be located.
    * @returns A promise that resolves to a Buffer representing the downloaded attachment.
    */
-<<<<<<< HEAD
-  async readAsBuffer(attachment: Attachment): Promise<Buffer | undefined> {
-=======
   async readAsBuffer(
     attachment: Attachment,
     rootDir = config.parameters.uploadDir,
   ): Promise<Buffer> {
->>>>>>> c720d3b6
     if (this.getStoragePlugin()) {
       return await this.getStoragePlugin()?.readAsBuffer?.(attachment);
     } else {
