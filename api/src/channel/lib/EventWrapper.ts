/*
 * Copyright © 2024 Hexastack. All rights reserved.
 *
 * Licensed under the GNU Affero General Public License v3.0 (AGPLv3) with the following additional terms:
 * 1. The name "Hexabot" is a trademark of Hexastack. You may not use this name in derivative works without express written permission.
 * 2. All derivative works must include clear attribution to the original creator and software, Hexastack and Hexabot, in a prominent location (e.g., in the software's "About" section, documentation, and README file).
 */

import { Subscriber } from '@/chat/schemas/subscriber.schema';
import {
  AttachmentForeignKey,
  AttachmentPayload,
} from '@/chat/schemas/types/attachment';
import { SubscriberChannelData } from '@/chat/schemas/types/channel';
import {
  IncomingMessageType,
  StdEventType,
  StdIncomingMessage,
} from '@/chat/schemas/types/message';
import { Payload } from '@/chat/schemas/types/quick-reply';
import { NLU } from '@/helper/types';

import ChannelHandler, { ChannelNameOf } from './Handler';

export interface ChannelEvent {}

// eslint-disable-next-line prettier/prettier
<<<<<<< HEAD
export default abstract class EventWrapper<
  A,
  E,
  C extends ChannelHandler = ChannelHandler,
> {
=======
export default abstract class EventWrapper<A, E, C extends ChannelHandler = ChannelHandler> {
>>>>>>> a9522d44
  _adapter: A = {} as A;

  _handler: C;

  channelAttrs: SubscriberChannelDict[ChannelNameOf<C>];

  _profile!: Subscriber;

  _nlp!: NLU.ParseEntities;

  /**
   * Constructor : Class used to wrap any channel's event in order
   * to provide a unified interface for accessing data by the chatbot.
   *
   * Any method declared in this class should be extended and overridden in any given channel's
   * event wrapper if needed.
   * @param handler - The channel's handler
   * @param event - The message event received
   * @param channelAttrs - Channel's specific data
   */
  constructor(
    handler: C,
    event: E,
    channelAttrs: SubscriberChannelDict[ChannelNameOf<C>] = {},
  ) {
    this._handler = handler;
    this._init(event);
    this.channelAttrs = channelAttrs;
  }

  toString() {
    return JSON.stringify(
      {
        handler: this._handler.getName(),
        channelData: this.getChannelData(),
        sender: this.getSender(),
        recipient: this.getRecipientForeignId(),
        eventType: this.getEventType(),
        messageType: this.getMessageType(),
        payload: this.getPayload(),
        message: this.getMessage(),
        attachments: this.getAttachments(),
        deliveredMessages: this.getDeliveredMessages(),
        watermark: this.getWatermark(),
      },
      null,
      4,
    );
  }

  /**
   * Called by the parent constructor, it defines `_adapter` which should store :
   *
   * - `_adapter.eventType` : The type of event received
   *
   *- `_adapter.messageType` : The type of message when the event is a message.
   *
   *- `_adapter.raw` : Sets a typed object of the event raw data
   * @param event - The message event received from a given channel
   */
  abstract _init(event: E): void;

  /**
   * Retrieves the current channel handler.
   *
   * @returns The current instance of the channel handler.
   */
  getHandler(): ChannelHandler {
    return this._handler;
  }

  /**
   * Retrieves channel data.
   *
   * @returns Returns any channel related data.
   */
  getChannelData(): SubscriberChannelData<ChannelNameOf<C>> {
    return {
      name: this._handler.getName(),
      ...this.channelAttrs,
    } as SubscriberChannelData<ChannelNameOf<C>>;
  }

  /**
   * Returns the message id.
   * @returns the message id.
   */
  abstract getId(): string;

  /**
   * Sets an event attribute value
   *
   * @param attr - Event attribute name
   * @param value - The value to set for the specified attribute.
   */
  set(attr: string, value: any) {
    (this._adapter as any).raw[attr] = value;
  }

  /**
   * Returns an event attribute value, default value if it does exist
   *
   * @param  attr - Event attribute name
   * @param  otherwise - Default value if attribute does not exist
   *
   * @returns The value of the specified attribute or the default value.
   */
  get(attr: string, otherwise: any): any {
    return attr in (this._adapter as any).raw
      ? ((this._adapter as any).raw as any)[attr]
      : otherwise || {};
  }

  /**
   * Returns attached NLP parse results
   *
   * @returns The parsed NLP entities, or null if not available.
   */
  getNLP(): NLU.ParseEntities | null {
    return this._nlp;
  }

  /**
   * Attaches the NLP object to the event
   *
   * @param nlp - NLP parse results
   */
  setNLP(nlp: NLU.ParseEntities) {
    this._nlp = nlp;
  }

  /**
   * Returns event sender/profile id (channel's id)
   *
   * @returns sender/profile id
   */
  abstract getSenderForeignId(): string;

  /**
   * Returns event sender data
   *
   * @returns event sender data
   */
  getSender(): Subscriber {
    return this._profile;
  }

  /**
   * Sets event sender data
   *
   * @param profile - Sender data
   */
  setSender(profile: Subscriber) {
    this._profile = profile;
  }

  /**
   * Returns event recipient id
   *
   * @returns event recipient id
   */
  abstract getRecipientForeignId(): string;

  /**
   * Returns the type of event received (message, delivery, read, ...)
   *
   * @returns The type of event received (message, delivery, read, ...)
   */
  abstract getEventType(): StdEventType;

  /**
   * Identifies the type of the message received
   *
   * @return The type of message
   */
  abstract getMessageType(): IncomingMessageType;

  /**
   * Return payload whenever user clicks on a button/quick_reply or sends an attachment, false otherwise
   *
   * @returns The payload content
   */
  abstract getPayload(): Payload | string | undefined;

  /**
   * Returns the message in a standardized format
   *
   * @returns The received message
   */
  abstract getMessage(): any;

  /**
   * Return the text message received
   *
   * @returns Received text message
   */
  getText(): string {
    const message = this.getMessage();
    if ('text' in message) {
      return message.text;
    } else if ('serialized_text' in message) {
      return message.serialized_text;
    }
    return '';
  }

  /**
   * Returns the list of received attachments
   *
   * @returns Received attachments message
   */
  abstract getAttachments(): AttachmentPayload<AttachmentForeignKey>[];

  /**
   * Returns the list of delivered messages
   *
   * @returns Array of message ids
   */
  abstract getDeliveredMessages(): string[];

  /**
   * Returns the message's watermark
   *
   * @returns The message's watermark
   */
  abstract getWatermark(): number;
}

type GenericEvent = { senderId: string; messageId: string };
type GenericEventAdapter = {
  eventType: StdEventType.unknown;
  messageType: IncomingMessageType.unknown;
  raw: GenericEvent;
};

export class GenericEventWrapper extends EventWrapper<
  GenericEventAdapter,
  GenericEvent
> {
  /**
   * Constructor : channel's event wrapper
   *
   * @param  handler - The channel's handler
   * @param event - The message event received
   */
  constructor(handler: ChannelHandler, event: GenericEvent) {
    super(handler, event);
  }

  /**
   * Called by the parent constructor, it defines :
   * 
   *     - The type of event received
   * 
   *     - The type of message when the event is a message.
   * 
   *     - Sets a typed raw object of the event data
   * @param event - The message event received

   */
  _init(event: GenericEvent): void {
    this._adapter.eventType = StdEventType.unknown;
    this._adapter.messageType = IncomingMessageType.unknown;
    this._adapter.raw = event;
  }

  /**
   * Returns the message id
   *
   * @returns The message id
   */
  getId(): string {
    if (this._adapter.raw.messageId) {
      return this._adapter.raw.messageId;
    }
    throw new Error('The message id `mid` is missing');
  }

  /**
   * Returns event sender id
   *
   * @returns event sender id
   */
  getSenderForeignId(): string {
    if (this._adapter.raw.senderId) {
      return this._adapter.raw.senderId;
    }
    throw new Error('The sender id is missing');
  }

  /**
   * Returns event recipient id (channel's id)
   *
   * @returns Returns event recipient id
   */
  getRecipientForeignId(): string {
    throw new Error('The recipient id is missing');
  }

  /**
   * Returns the type of event received
   *
   * @returns The type of event received
   */
  getEventType(): StdEventType {
    return this._adapter.eventType;
  }

  /**
   * Finds out and returns the type of the event received from the channel
   *
   * @returns The type of message
   */
  getMessageType(): IncomingMessageType {
    return this._adapter.messageType;
  }

  /**
   * Returns payload whenever user clicks on a button/quick_reply or sends an attachment
   *
   * @returns The payload content
   */
  getPayload(): Payload | string | undefined {
    return undefined;
  }

  /**
   * Returns a standard message format that can be stored in DB
   *
   * @returns Received message in standard format
   */
  getMessage(): StdIncomingMessage {
    throw new Error('Unknown incoming message type');
  }

  /**
   * @returns A list of received attachments
   * @deprecated - This method is deprecated
   */
  getAttachments(): AttachmentPayload<AttachmentForeignKey>[] {
    return [];
  }

  /**
   * Returns the delivered messages ids
   *
   * @returns return delivered messages ids
   */
  getDeliveredMessages(): string[] {
    return [];
  }

  /**
   * Returns the message's watermark (timestamp or equivalent).
   *
   * @returns The message's watermark
   */
  getWatermark() {
    return 0;
  }
}<|MERGE_RESOLUTION|>--- conflicted
+++ resolved
@@ -25,15 +25,11 @@
 export interface ChannelEvent {}
 
 // eslint-disable-next-line prettier/prettier
-<<<<<<< HEAD
 export default abstract class EventWrapper<
   A,
   E,
   C extends ChannelHandler = ChannelHandler,
 > {
-=======
-export default abstract class EventWrapper<A, E, C extends ChannelHandler = ChannelHandler> {
->>>>>>> a9522d44
   _adapter: A = {} as A;
 
   _handler: C;
