/*
 * Copyright © 2024 Hexastack. All rights reserved.
 *
 * Licensed under the GNU Affero General Public License v3.0 (AGPLv3) with the following additional terms:
 * 1. The name "Hexabot" is a trademark of Hexastack. You may not use this name in derivative works without express written permission.
 * 2. All derivative works must include clear attribution to the original creator and software, Hexastack and Hexabot, in a prominent location (e.g., in the software's "About" section, documentation, and README file).
 */

import { ValidationPipe } from '@nestjs/common';
import { NestFactory } from '@nestjs/core';
import bodyParser from 'body-parser';
import session from 'express-session';
import moduleAlias from 'module-alias';
import { resolveDynamicProviders } from 'nestjs-dynamic-providers';
import passport from 'passport';

moduleAlias.addAliases({
  '@': __dirname,
});

import { HexabotModule } from './app.module';
import { config } from './config';
import { LoggerService } from './logger/logger.service';
import { seedDatabase } from './seeder';
import { swagger } from './swagger';
import { getSessionStore } from './utils/constants/session-store';
import { ObjectIdPipe } from './utils/pipes/object-id.pipe';
import { RedisIoAdapter } from './websocket/adapters/redis-io.adapter';

async function bootstrap() {
  const isProduction = config.env.toLowerCase().includes('prod');

  await resolveDynamicProviders();
  const app = await NestFactory.create(HexabotModule, {
    bodyParser: false,
  });

  const rawBodyBuffer = (req, res, buf, encoding) => {
    if (buf?.length) {
      req.rawBody = buf.toString(encoding || 'utf8');
    }
  };
  app.use(bodyParser.urlencoded({ verify: rawBodyBuffer, extended: true }));
  app.use(bodyParser.json({ verify: rawBodyBuffer }));

  app.enableCors({
    origin: config.security.cors.allowOrigins,
    methods: config.security.cors.methods,
    credentials: config.security.cors.allowCredentials,
    allowedHeaders: config.security.cors.headers.split(','),
  });
  app.useGlobalPipes(
    new ValidationPipe({
      whitelist: true,
      transform: true,
      // forbidNonWhitelisted: true,
    }),
    new ObjectIdPipe(),
  );
  app.use(
    session({
      name: config.session.name,
      secret: config.session.secret,
      proxy: config.security.trustProxy,
      resave: true,
      saveUninitialized: false,
      store: getSessionStore(),
      cookie: {
        httpOnly: true,
        secure: config.security.httpsEnabled,
        path: '/',
        maxAge: isProduction
          ? 1000 * 60 * 60 * 24 //prod 24h
          : 1000 * 60 * 60, //dev 1h
      },
    }),
  );
  app.use(passport.initialize());
  app.use(passport.session());

  if (config.cache.type === 'redis') {
    const redisIoAdapter = new RedisIoAdapter(app);
    await redisIoAdapter.connectToRedis();
    app.useWebSocketAdapter(redisIoAdapter);
  }

<<<<<<< HEAD
  process.on('uncaughtException', async (error) => {
    if (error.stack.toLowerCase().includes('smtp'))
      (await app.resolve(LoggerService)).error('SMTP error', error.stack);
=======
  process.on('uncaughtException', (error) => {
    if (error.stack?.toLowerCase().includes('smtp'))
      app.get(LoggerService).error('SMTP error', error.stack);
>>>>>>> 854cfd85
    else throw error;
  });

  if (!isProduction) {
    await seedDatabase(app);
    swagger(app);
  }

  await app.listen(4001);
}

bootstrap();<|MERGE_RESOLUTION|>--- conflicted
+++ resolved
@@ -84,15 +84,9 @@
     app.useWebSocketAdapter(redisIoAdapter);
   }
 
-<<<<<<< HEAD
-  process.on('uncaughtException', async (error) => {
-    if (error.stack.toLowerCase().includes('smtp'))
-      (await app.resolve(LoggerService)).error('SMTP error', error.stack);
-=======
   process.on('uncaughtException', (error) => {
     if (error.stack?.toLowerCase().includes('smtp'))
       app.get(LoggerService).error('SMTP error', error.stack);
->>>>>>> 854cfd85
     else throw error;
   });
 
