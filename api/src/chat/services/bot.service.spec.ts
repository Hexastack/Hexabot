/*
 * Copyright © 2024 Hexastack. All rights reserved.
 *
 * Licensed under the GNU Affero General Public License v3.0 (AGPLv3) with the following additional terms:
 * 1. The name "Hexabot" is a trademark of Hexastack. You may not use this name in derivative works without express written permission.
 * 2. All derivative works must include clear attribution to the original creator and software, Hexastack and Hexabot, in a prominent location (e.g., in the software's "About" section, documentation, and README file).
 * 3. SaaS Restriction: This software, or any derivative of it, may not be used to offer a competing product or service (SaaS) without prior written consent from Hexastack. Offering the software as a service or using it in a commercial cloud environment without express permission is strictly prohibited.
 */

import { CACHE_MANAGER } from '@nestjs/cache-manager';
import { EventEmitter2 } from '@nestjs/event-emitter';
import { MongooseModule } from '@nestjs/mongoose';
import { Test } from '@nestjs/testing';

import { AttachmentRepository } from '@/attachment/repositories/attachment.repository';
import { AttachmentModel } from '@/attachment/schemas/attachment.schema';
import { AttachmentService } from '@/attachment/services/attachment.service';
import { ChannelService } from '@/channel/channel.service';
import { ContentTypeRepository } from '@/cms/repositories/content-type.repository';
import { ContentRepository } from '@/cms/repositories/content.repository';
import { MenuRepository } from '@/cms/repositories/menu.repository';
import { ContentTypeModel } from '@/cms/schemas/content-type.schema';
import { ContentModel } from '@/cms/schemas/content.schema';
import { MenuModel } from '@/cms/schemas/menu.schema';
import { ContentTypeService } from '@/cms/services/content-type.service';
import { ContentService } from '@/cms/services/content.service';
import { MenuService } from '@/cms/services/menu.service';
import { offlineEventText } from '@/extensions/channels/offline/__test__/events.mock';
import OfflineHandler from '@/extensions/channels/offline/index.channel';
import OfflineEventWrapper from '@/extensions/channels/offline/wrapper';
import { LanguageRepository } from '@/i18n/repositories/language.repository';
import { LanguageModel } from '@/i18n/schemas/language.schema';
import { I18nService } from '@/i18n/services/i18n.service';
import { LanguageService } from '@/i18n/services/language.service';
import { LoggerService } from '@/logger/logger.service';
import { NlpEntityRepository } from '@/nlp/repositories/nlp-entity.repository';
import { NlpSampleEntityRepository } from '@/nlp/repositories/nlp-sample-entity.repository';
import { NlpSampleRepository } from '@/nlp/repositories/nlp-sample.repository';
import { NlpValueRepository } from '@/nlp/repositories/nlp-value.repository';
import { NlpEntityModel } from '@/nlp/schemas/nlp-entity.schema';
import { NlpSampleEntityModel } from '@/nlp/schemas/nlp-sample-entity.schema';
import { NlpSampleModel } from '@/nlp/schemas/nlp-sample.schema';
import { NlpValueModel } from '@/nlp/schemas/nlp-value.schema';
import { NlpEntityService } from '@/nlp/services/nlp-entity.service';
import { NlpSampleEntityService } from '@/nlp/services/nlp-sample-entity.service';
import { NlpSampleService } from '@/nlp/services/nlp-sample.service';
import { NlpValueService } from '@/nlp/services/nlp-value.service';
import { NlpService } from '@/nlp/services/nlp.service';
import { PluginService } from '@/plugins/plugins.service';
import { SettingService } from '@/setting/services/setting.service';
import { installBlockFixtures } from '@/utils/test/fixtures/block';
import { installContentFixtures } from '@/utils/test/fixtures/content';
import { installSubscriberFixtures } from '@/utils/test/fixtures/subscriber';
import {
  closeInMongodConnection,
  rootMongooseTestModule,
} from '@/utils/test/test';
import { SocketEventDispatcherService } from '@/websocket/services/socket-event-dispatcher.service';
import { WebsocketGateway } from '@/websocket/websocket.gateway';

import { CategoryRepository } from './../repositories/category.repository';
import { BlockService } from './block.service';
import { BotService } from './bot.service';
import { CategoryService } from './category.service';
import { ContextVarService } from './context-var.service';
import { ConversationService } from './conversation.service';
import { MessageService } from './message.service';
import { SubscriberService } from './subscriber.service';
import { BlockRepository } from '../repositories/block.repository';
import { ContextVarRepository } from '../repositories/context-var.repository';
import { ConversationRepository } from '../repositories/conversation.repository';
import { MessageRepository } from '../repositories/message.repository';
import { SubscriberRepository } from '../repositories/subscriber.repository';
import { BlockFull, BlockModel } from '../schemas/block.schema';
import { CategoryModel } from '../schemas/category.schema';
import { ContextVarModel } from '../schemas/context-var.schema';
import {
  Conversation,
  ConversationFull,
  ConversationModel,
} from '../schemas/conversation.schema';
import { LabelModel } from '../schemas/label.schema';
import { MessageModel } from '../schemas/message.schema';
import { SubscriberModel } from '../schemas/subscriber.schema';

describe('BlockService', () => {
  let blockService: BlockService;
  let subscriberService: SubscriberService;
  let botService: BotService;
  let handler: OfflineHandler;
  let eventEmitter: EventEmitter2;

  beforeAll(async () => {
    const module = await Test.createTestingModule({
      imports: [
        rootMongooseTestModule(async () => {
          await installSubscriberFixtures();
          await installContentFixtures();
          await installBlockFixtures();
        }),
        MongooseModule.forFeature([
          BlockModel,
          CategoryModel,
          ContentTypeModel,
          ContentModel,
          AttachmentModel,
          LabelModel,
          ConversationModel,
          SubscriberModel,
          MessageModel,
          MenuModel,
          NlpValueModel,
          NlpEntityModel,
          NlpSampleEntityModel,
          NlpSampleModel,
<<<<<<< HEAD
          ContextVarModel,
=======
          LanguageModel,
>>>>>>> d47deeb8
        ]),
      ],
      providers: [
        EventEmitter2,
        BlockRepository,
        CategoryRepository,
        WebsocketGateway,
        SocketEventDispatcherService,
        ConversationRepository,
        ContentTypeRepository,
        ContentRepository,
        AttachmentRepository,
        SubscriberRepository,
        MessageRepository,
        MenuRepository,
        NlpValueRepository,
        NlpEntityRepository,
        NlpSampleEntityRepository,
        NlpSampleRepository,
        LanguageRepository,
        BlockService,
        CategoryService,
        ContentTypeService,
        ContentService,
        AttachmentService,
        SubscriberService,
        ConversationService,
        BotService,
        ChannelService,
        MessageService,
        MenuService,
        OfflineHandler,
        NlpValueService,
        NlpEntityService,
        NlpSampleEntityService,
        NlpSampleService,
        NlpService,
<<<<<<< HEAD
        ContextVarService,
        ContextVarRepository,
=======
        LanguageService,
>>>>>>> d47deeb8
        {
          provide: PluginService,
          useValue: {},
        },
        LoggerService,
        {
          provide: I18nService,
          useValue: {
            t: jest.fn().mockImplementation((t) => t),
          },
        },
        {
          provide: SettingService,
          useValue: {
            getConfig: jest.fn(() => ({
              chatbot: { lang: { default: 'fr' } },
            })),
            getSettings: jest.fn(() => ({
              contact: { company_name: 'Your company name' },
            })),
          },
        },
        {
          provide: CACHE_MANAGER,
          useValue: {
            del: jest.fn(),
            get: jest.fn(),
            set: jest.fn(),
          },
        },
      ],
    }).compile();
    subscriberService = module.get<SubscriberService>(SubscriberService);
    botService = module.get<BotService>(BotService);
    blockService = module.get<BlockService>(BlockService);
    eventEmitter = module.get<EventEmitter2>(EventEmitter2);
    handler = module.get<OfflineHandler>(OfflineHandler);
  });

  afterEach(jest.clearAllMocks);
  afterAll(closeInMongodConnection);

  it('should start a conversation', async () => {
    const triggeredEvents: any[] = [];

    eventEmitter.on('hook:stats:entry', (...args) => {
      triggeredEvents.push(args);
    });

    const event = new OfflineEventWrapper(handler, offlineEventText, {
      isSocket: false,
      ipAddress: '1.1.1.1',
    });

    const [block] = await blockService.findAndPopulate({ patterns: ['Hi'] });
    const offlineSubscriber = await subscriberService.findOne({
      foreign_id: 'foreign-id-offline-1',
    });

    event.setSender(offlineSubscriber);

    let hasBotSpoken = false;
    const clearMock = jest
      .spyOn(botService, 'findBlockAndSendReply')
      .mockImplementation(
        (
          actualEvent: OfflineEventWrapper,
          actualConversation: Conversation,
          actualBlock: BlockFull,
          isFallback: boolean,
        ) => {
          expect(actualConversation).toEqualPayload({
            sender: offlineSubscriber.id,
            active: true,
            next: [],
            context: {
              user: {
                first_name: offlineSubscriber.first_name,
                last_name: offlineSubscriber.last_name,
                language: 'en',
                id: offlineSubscriber.id,
              },
              user_location: {
                lat: 0,
                lon: 0,
              },
              vars: {},
              nlp: null,
              payload: null,
              attempt: 0,
              channel: 'offline',
              text: offlineEventText.data.text,
            },
          });
          expect(actualEvent).toEqual(event);
          expect(actualBlock).toEqual(block);
          expect(isFallback).toEqual(false);
          hasBotSpoken = true;
        },
      );

    await botService.startConversation(event, block);
    expect(hasBotSpoken).toEqual(true);
    expect(triggeredEvents).toEqual([
      ['popular', 'hasNextBlocks'],
      ['new_conversations', 'New conversations'],
    ]);
    clearMock.mockClear();
  });

  it('should capture a conversation', async () => {
    const triggeredEvents: any[] = [];

    eventEmitter.on('hook:stats:entry', (...args) => {
      triggeredEvents.push(args);
    });

    const event = new OfflineEventWrapper(handler, offlineEventText, {
      isSocket: false,
      ipAddress: '1.1.1.1',
    });
    const offlineSubscriber = await subscriberService.findOne({
      foreign_id: 'foreign-id-offline-1',
    });
    event.setSender(offlineSubscriber);

    const clearMock = jest
      .spyOn(botService, 'handleIncomingMessage')
      .mockImplementation(
        async (
          actualConversation: ConversationFull,
          event: OfflineEventWrapper,
        ) => {
          expect(actualConversation).toEqualPayload({
            next: [],
            sender: offlineSubscriber,
            active: true,
            context: {
              user: {
                first_name: offlineSubscriber.first_name,
                last_name: offlineSubscriber.last_name,
                language: 'en',
                id: offlineSubscriber.id,
              },
              user_location: { lat: 0, lon: 0 },
              vars: {},
              nlp: null,
              payload: null,
              attempt: 0,
              channel: 'offline',
              text: offlineEventText.data.text,
            },
          });
          expect(event).toEqual(event);
          return true;
        },
      );
    const captured = await botService.processConversationMessage(event);
    expect(captured).toBe(true);
    expect(triggeredEvents).toEqual([
      ['existing_conversations', 'Existing conversations'],
    ]);
    clearMock.mockClear();
  });

  it('has no active conversation', async () => {
    const triggeredEvents: any[] = [];
    eventEmitter.on('hook:stats:entry', (...args) => {
      triggeredEvents.push(args);
    });
    const event = new OfflineEventWrapper(handler, offlineEventText, {
      isSocket: false,
      ipAddress: '1.1.1.1',
    });
    const offlineSubscriber = await subscriberService.findOne({
      foreign_id: 'foreign-id-offline-2',
    });
    event.setSender(offlineSubscriber);
    const captured = await botService.processConversationMessage(event);

    expect(captured).toBe(false);
    expect(triggeredEvents).toEqual([]);
  });
});<|MERGE_RESOLUTION|>--- conflicted
+++ resolved
@@ -113,11 +113,8 @@
           NlpEntityModel,
           NlpSampleEntityModel,
           NlpSampleModel,
-<<<<<<< HEAD
           ContextVarModel,
-=======
           LanguageModel,
->>>>>>> d47deeb8
         ]),
       ],
       providers: [
@@ -155,12 +152,9 @@
         NlpSampleEntityService,
         NlpSampleService,
         NlpService,
-<<<<<<< HEAD
         ContextVarService,
         ContextVarRepository,
-=======
         LanguageService,
->>>>>>> d47deeb8
         {
           provide: PluginService,
           useValue: {},
