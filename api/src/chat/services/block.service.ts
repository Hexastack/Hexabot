/*
 * Copyright © 2024 Hexastack. All rights reserved.
 *
 * Licensed under the GNU Affero General Public License v3.0 (AGPLv3) with the following additional terms:
 * 1. The name "Hexabot" is a trademark of Hexastack. You may not use this name in derivative works without express written permission.
 * 2. All derivative works must include clear attribution to the original creator and software, Hexastack and Hexabot, in a prominent location (e.g., in the software's "About" section, documentation, and README file).
 * 3. SaaS Restriction: This software, or any derivative of it, may not be used to offer a competing product or service (SaaS) without prior written consent from Hexastack. Offering the software as a service or using it in a commercial cloud environment without express permission is strictly prohibited.
 */

import { Injectable } from '@nestjs/common';

import { Attachment } from '@/attachment/schemas/attachment.schema';
import { AttachmentService } from '@/attachment/services/attachment.service';
import EventWrapper from '@/channel/lib/EventWrapper';
import { ContentService } from '@/cms/services/content.service';
import { I18nService } from '@/i18n/services/i18n.service';
import { LanguageService } from '@/i18n/services/language.service';
import { LoggerService } from '@/logger/logger.service';
import { Nlp } from '@/nlp/lib/types';
import { PluginService } from '@/plugins/plugins.service';
import { PluginType } from '@/plugins/types';
import { Settings } from '@/setting/schemas/types';
import { SettingService } from '@/setting/services/setting.service';
import { BaseService } from '@/utils/generics/base-service';

import { BlockRepository } from '../repositories/block.repository';
import { Block, BlockFull, BlockPopulate } from '../schemas/block.schema';
import { WithUrl } from '../schemas/types/attachment';
import { Context } from '../schemas/types/context';
import {
  BlockMessage,
  OutgoingMessageFormat,
  StdOutgoingEnvelope,
} from '../schemas/types/message';
import { NlpPattern, Pattern, PayloadPattern } from '../schemas/types/pattern';
import { Payload, StdQuickReply } from '../schemas/types/quick-reply';
import { SubscriberContext } from '../schemas/types/subscriberContext';

@Injectable()
export class BlockService extends BaseService<Block, BlockPopulate, BlockFull> {
  constructor(
    readonly repository: BlockRepository,
    private readonly contentService: ContentService,
    private readonly attachmentService: AttachmentService,
    private readonly settingService: SettingService,
    private readonly pluginService: PluginService,
    private readonly logger: LoggerService,
    protected readonly i18n: I18nService,
    protected readonly languageService: LanguageService,
  ) {
    super(repository);
  }

  /**
   * Find a block whose patterns matches the received event
   *
   * @param blocks blocks Starting/Next blocks in the conversation flow
   * @param event Received channel's message
   *
   * @returns The block that matches
   */
  async match(
    blocks: BlockFull[],
    event: EventWrapper<any, any>,
  ): Promise<BlockFull | undefined> {
    // Search for block matching a given event
    let block: BlockFull | undefined = undefined;
    const payload = event.getPayload();

    // Perform a filter on the specific channels
    const channel = event.getHandler().getChannel();
    blocks = blocks.filter((b) => {
      return (
        !b.trigger_channels ||
        b.trigger_channels.length === 0 ||
        b.trigger_channels.includes(channel)
      );
    });

    // Perform a filter on trigger labels
    let userLabels: string[] = [];
    const profile = event.getSender();
    if (profile && Array.isArray(profile.labels)) {
      userLabels = profile.labels.map((l) => l);
    }

    blocks = blocks
      .filter((b) => {
        const trigger_labels = b.trigger_labels.map(({ id }) => id);
        return (
          trigger_labels.length === 0 ||
          trigger_labels.some((l) => userLabels.includes(l))
        );
      })
      // Priority goes to block who target users with labels
      .sort((a, b) => b.trigger_labels.length - a.trigger_labels.length);

    // Perform a payload match & pick last createdAt
    if (payload) {
      block = blocks
        .filter((b) => {
          return this.matchPayload(payload, b);
        })
        .shift();
    }

    if (!block) {
      // Perform a text match (Text or Quick reply)
      const text = event.getText().trim();

      // Check & catch user language through NLP
      const nlp = event.getNLP();
      if (nlp) {
        const languages = await this.languageService.getLanguages();
        const lang = nlp.entities.find((e) => e.entity === 'language');
        if (lang && Object.keys(languages).indexOf(lang.value) !== -1) {
          const profile = event.getSender();
          profile.language = lang.value;
          event.setSender(profile);
        }
      }

      // Perform a text pattern match
      block = blocks
        .filter((b) => {
          return this.matchText(text, b);
        })
        .shift();

      // Perform an NLP Match
      if (!block && nlp) {
        // Find block pattern having the best match of nlp entities
        let nlpBest = 0;
        blocks.forEach((b, index, self) => {
          const nlpPattern = this.matchNLP(nlp, b);
          if (nlpPattern && nlpPattern.length > nlpBest) {
            nlpBest = nlpPattern.length;
            block = self[index];
          }
        });
      }
    }
    // Uknown event type => return false;
    // this.logger.error('Unable to recognize event type while matching', event);
    return block;
  }

  /**
   * Performs a payload pattern match for the provided block
   *
   * @param payload - The payload
   * @param block - The block
   *
   * @returns The payload pattern if there's a match
   */
  matchPayload(
    payload: string | Payload,
    block: BlockFull | Block,
  ): PayloadPattern | undefined {
    const payloadPatterns = block.patterns.filter(
      (p) => typeof p === 'object' && 'label' in p,
    ) as PayloadPattern[];

    return payloadPatterns.find((pt: PayloadPattern) => {
      // Either button postback payload Or content payload (ex. BTN_TITLE:CONTENT_PAYLOAD)
      return (
        (typeof payload === 'string' &&
          pt.value &&
          (pt.value === payload || payload.startsWith(pt.value + ':'))) ||
        // Or attachment postback (ex. Like location quick reply for example)
        (typeof payload === 'object' && pt.type && pt.type === payload.type)
      );
    });
  }

  /**
   * Checks if the block has matching text/regex patterns
   *
   * @param text - The received text message
   * @param block - The block to check against
   *
   * @returns False if no match, string/regex capture else
   */
  matchText(
    text: string,
    block: Block | BlockFull,
  ): (RegExpMatchArray | string)[] | false {
    // Filter text patterns & Instanciate Regex patterns
    const patterns: (string | RegExp | Pattern)[] = block.patterns.map(
      (pattern) => {
        if (
          typeof pattern === 'string' &&
          pattern.endsWith('/') &&
          pattern.startsWith('/')
        ) {
          return new RegExp(pattern.slice(1, -1), 'i');
        }
        return pattern;
      },
    );

    // Return first match
    for (let i = 0; i < patterns.length; i++) {
      const pattern = patterns[i];
      if (pattern instanceof RegExp) {
        if (pattern.test(text)) {
          const matches = text.match(pattern);
          if (matches) {
            if (matches.length >= 2) {
              // Remove global match if needed
              matches.shift();
            }
            return matches;
          }
        }
        continue;
      } else if (
        typeof pattern === 'object' &&
        'label' in pattern &&
        text.trim().toLowerCase() === pattern.label.toLowerCase()
      ) {
        // Payload (quick reply)
        return [text];
      } else if (
        typeof pattern === 'string' &&
        text.trim().toLowerCase() === pattern.toLowerCase()
      ) {
        // Equals
        return [text];
      }
      // @deprecated
      //  else if (
      //   typeof pattern === 'string' &&
      //   Soundex(text) === Soundex(pattern)
      // ) {
      //   // Sound like
      //   return [text];
      // }
    }
    // No match
    return false;
  }

  /**
   * Performs an NLP pattern match based on the best guessed entities and/or values
   *
   * @param nlp - Parsed NLP entities
   * @param block - The block to test
   *
   * @returns The NLP patterns that matches
   */
  matchNLP(
    nlp: Nlp.ParseEntities,
    block: Block | BlockFull,
  ): NlpPattern[] | undefined {
    // No nlp entities to check against
    if (nlp.entities.length === 0) {
      return undefined;
    }

    const nlpPatterns = block.patterns.filter((p) => {
      return Array.isArray(p);
    }) as NlpPattern[][];

    // No nlp patterns found
    if (nlpPatterns.length === 0) {
      return undefined;
    }

    // Find NLP pattern match based on best guessed entities
    return nlpPatterns.find((entities: NlpPattern[]) => {
      return entities.every((ev: NlpPattern) => {
        if (ev.match === 'value') {
          return nlp.entities.find((e) => {
            return e.entity === ev.entity && e.value === ev.value;
          });
        } else if (ev.match === 'entity') {
          return nlp.entities.find((e) => {
            return e.entity === ev.entity;
          });
        } else {
          this.logger.warn('Block Service : Unknown NLP match type', ev);
          return false;
        }
      });
    });
  }

  /**
   * Replaces tokens with their context variables values in the provided text message
   *
   * `You phone number is {context.vars.phone}`
   * Becomes
   * `You phone number is 6354-543-534`
   *
   * @param text - Text message
   * @param context - Variable holding context values relative to the subscriber
   *
   * @returns Text message with the tokens being replaced
   */
  processTokenReplacements(
    text: string,
    context: Context,
    subscriberContext: SubscriberContext,
    settings: Settings,
  ): string {
    const vars = { ...subscriberContext.vars, ...context.vars };
    // Replace context tokens with their values
    Object.keys(vars).forEach((key) => {
      if (typeof vars[key] === 'string' && vars[key].indexOf(':') !== -1) {
        const tmp = vars[key].split(':');
        vars[key] = tmp[1];
      }
      text = text.replace(
        '{context.vars.' + key + '}',
        typeof vars[key] === 'string' ? vars[key] : JSON.stringify(vars[key]),
      );
    });

    // Replace context tokens about user location
    if (context.user_location) {
      if (context.user_location.address) {
        const userAddress = context.user_location.address;
        Object.keys(userAddress).forEach((key) => {
          text = text.replace(
            '{context.user_location.address.' + key + '}',
            typeof userAddress[key] === 'string'
              ? userAddress[key]
              : JSON.stringify(userAddress[key]),
          );
        });
      }
      text = text.replace(
        '{context.user_location.lat}',
        context.user_location.lat.toString(),
      );
      text = text.replace(
        '{context.user_location.lon}',
        context.user_location.lon.toString(),
      );
    }

    // Replace tokens for user infos
    Object.keys(context.user).forEach((key) => {
      const userAttr = (context.user as any)[key];
      text = text.replace(
        '{context.user.' + key + '}',
        typeof userAttr === 'string' ? userAttr : JSON.stringify(userAttr),
      );
    });

    // Replace contact infos tokens with their values
    Object.keys(settings.contact).forEach((key) => {
      text = text.replace('{contact.' + key + '}', settings.contact[key]);
    });

    return text;
  }

  /**
   * Translates and replaces tokens with context variables values
   *
   * @param text - Text to process
   * @param context - The context object
   *
   * @returns The text message translated and tokens being replaces with values
   */
<<<<<<< HEAD
  processText(
    text: string,
    context: Context,
    subscriberContext: SubscriberContext,
    settings: Settings,
  ): string {
    const lang =
      context && context.user && context.user.language
        ? context.user.language
        : settings.nlp_settings.default_lang;
=======
  processText(text: string, context: Context, settings: Settings): string {
>>>>>>> d47deeb8
    // Translate
    text = this.i18n.t(text, {
      lang: context.user.language,
      defaultValue: text,
    });
    // Replace context tokens
    text = this.processTokenReplacements(
      text,
      context,
      subscriberContext,
      settings,
    );
    return text;
  }

  /**
   * Return a randomly picked item of the array
   *
   * @param array - Array of any type
   *
   * @returns A random item from the array
   */
  getRandom<T>(array: T[]): T {
    return Array.isArray(array)
      ? array[Math.floor(Math.random() * array.length)]
      : array;
  }

  /**
   * Logs a warning message
   */
  checkDeprecatedAttachmentUrl(block: Block | BlockFull) {
    if (
      block.message &&
      'attachment' in block.message &&
      'url' in block.message.attachment.payload
    ) {
      this.logger.error(
        'Attachment Model : `url` payload has been deprecated in favor of `attachment_id`',
        block.id,
        block.message,
      );
    }
  }

  /**
   * Processes a block message based on the format.
   *
   * @param block - The block holding the message to process
   * @param context - Context object
   * @param fallback - Whenever to process main message or local fallback message
   * @param conversationId - The conversation ID
   *
   * @returns - Envelope containing message format and content following {format, message} object structure
   */
  async processMessage(
    block: Block | BlockFull,
    context: Context,
    subscriberContext: SubscriberContext,
    fallback = false,
    conversationId?: string,
  ): Promise<StdOutgoingEnvelope> {
    const settings = await this.settingService.getSettings();
    const blockMessage: BlockMessage =
      fallback && block.options.fallback
        ? [...block.options.fallback.message]
        : Array.isArray(block.message)
          ? [...block.message]
          : { ...block.message };

    if (Array.isArray(blockMessage)) {
      // Text Message
      // Get random message from array
      const text = this.processText(
        this.getRandom(blockMessage),
        context,
        subscriberContext,
        settings,
      );
      const envelope: StdOutgoingEnvelope = {
        format: OutgoingMessageFormat.text,
        message: { text },
      };
      return envelope;
    } else if (blockMessage && 'text' in blockMessage) {
      if (
        'quickReplies' in blockMessage &&
        Array.isArray(blockMessage.quickReplies) &&
        blockMessage.quickReplies.length > 0
      ) {
        const envelope: StdOutgoingEnvelope = {
          format: OutgoingMessageFormat.quickReplies,
          message: {
            text: this.processText(
              blockMessage.text,
              context,
              subscriberContext,
              settings,
            ),
            quickReplies: blockMessage.quickReplies.map((qr: StdQuickReply) => {
              return qr.title
                ? {
                    ...qr,
                    title: this.processText(
                      qr.title,
                      context,
                      subscriberContext,
                      settings,
                    ),
                  }
                : qr;
            }),
          },
        };
        return envelope;
      } else if (
        'buttons' in blockMessage &&
        Array.isArray(blockMessage.buttons) &&
        blockMessage.buttons.length > 0
      ) {
        const envelope: StdOutgoingEnvelope = {
          format: OutgoingMessageFormat.buttons,
          message: {
            text: this.processText(
              blockMessage.text,
              context,
              subscriberContext,
              settings,
            ),
            buttons: blockMessage.buttons.map((btn) => {
              return btn.title
                ? {
                    ...btn,
                    title: this.processText(
                      btn.title,
                      context,
                      subscriberContext,
                      settings,
                    ),
                  }
                : btn;
            }),
          },
        };
        return envelope;
      }
    } else if (blockMessage && 'attachment' in blockMessage) {
      const attachmentPayload = blockMessage.attachment.payload;
      if (!attachmentPayload.attachment_id) {
        this.checkDeprecatedAttachmentUrl(block);
        throw new Error('Remote attachments are no longer supported!');
      }

      const attachment = await this.attachmentService.findOne(
        attachmentPayload.attachment_id,
      );

      if (!attachment) {
        this.logger.debug(
          'Unable to locate the attachment for the given block',
          block,
        );
        throw new Error('Unable to find attachment.');
      }

      const envelope: StdOutgoingEnvelope = {
        format: OutgoingMessageFormat.attachment,
        message: {
          attachment: {
            type: blockMessage.attachment.type,
            payload: attachment as WithUrl<Attachment>,
          },
          quickReplies: blockMessage.quickReplies
            ? [...blockMessage.quickReplies]
            : undefined,
        },
      };
      return envelope;
    } else if (
      blockMessage &&
      'elements' in blockMessage &&
      block.options.content
    ) {
      const contentBlockOptions = block.options.content;
      // Hadnle pagination for list/carousel
      let skip = 0;
      if (
        contentBlockOptions.display === OutgoingMessageFormat.list ||
        contentBlockOptions.display === OutgoingMessageFormat.carousel
      ) {
        skip =
          context.skip && context.skip[block.id] ? context.skip[block.id] : 0;
      }
      // Populate list with content
      try {
        const results = await this.contentService.getContent(
          contentBlockOptions,
          skip,
        );

        const envelope: StdOutgoingEnvelope = {
          format: contentBlockOptions.display,
          message: {
            ...results,
            options: contentBlockOptions,
          },
        };

        return envelope;
      } catch (err) {
        this.logger.error(
          'Unable to retrieve content for list template process',
          err,
        );
        throw err;
      }
    } else if (blockMessage && 'plugin' in blockMessage) {
      const plugin = this.pluginService.findPlugin(
        PluginType.block,
        blockMessage.plugin,
      );
      // Process custom plugin block
      try {
        return await plugin.process(block, context, conversationId);
      } catch (e) {
        this.logger.error('Plugin was unable to load/process ', e);
        throw new Error(`Unknown plugin - ${JSON.stringify(blockMessage)}`);
      }
    } else {
      throw new Error('Invalid message format.');
    }
  }
}<|MERGE_RESOLUTION|>--- conflicted
+++ resolved
@@ -365,20 +365,12 @@
    *
    * @returns The text message translated and tokens being replaces with values
    */
-<<<<<<< HEAD
   processText(
     text: string,
     context: Context,
     subscriberContext: SubscriberContext,
     settings: Settings,
   ): string {
-    const lang =
-      context && context.user && context.user.language
-        ? context.user.language
-        : settings.nlp_settings.default_lang;
-=======
-  processText(text: string, context: Context, settings: Settings): string {
->>>>>>> d47deeb8
     // Translate
     text = this.i18n.t(text, {
       lang: context.user.language,
