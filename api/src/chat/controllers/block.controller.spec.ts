--- conflicted
+++ resolved
@@ -6,12 +6,8 @@
  * 2. All derivative works must include clear attribution to the original creator and software, Hexastack and Hexabot, in a prominent location (e.g., in the software's "About" section, documentation, and README file).
  */
 
-<<<<<<< HEAD
-import { NotFoundException } from '@nestjs/common';
+import { ConflictException, NotFoundException } from '@nestjs/common';
 import { plainToInstance } from 'class-transformer';
-=======
-import { ConflictException, NotFoundException } from '@nestjs/common';
->>>>>>> 0e5d21ed
 
 import { I18nService } from '@/i18n/services/i18n.service';
 import { SettingService } from '@/setting/services/setting.service';
@@ -27,16 +23,12 @@
 } from '@/utils/test/test';
 import { buildTestingMocks } from '@/utils/test/utils';
 
-<<<<<<< HEAD
 import {
   BlockCreateDto,
   BlockSearchQueryDto,
   BlockUpdateDto,
 } from '../dto/block.dto';
-=======
-import { BlockCreateDto, BlockUpdateDto } from '../dto/block.dto';
 import { ConversationRepository } from '../repositories/conversation.repository';
->>>>>>> 0e5d21ed
 import { Block } from '../schemas/block.schema';
 import { PayloadType } from '../schemas/types/button';
 import { BlockService } from '../services/block.service';
