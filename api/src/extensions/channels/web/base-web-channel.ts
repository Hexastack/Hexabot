--- conflicted
+++ resolved
@@ -1,5 +1,5 @@
 /*
- * Copyright © 2024 Hexastack. All rights reserved.
+ * Copyright © 2025 Hexastack. All rights reserved.
  *
  * Licensed under the GNU Affero General Public License v3.0 (AGPLv3) with the following additional terms:
  * 1. The name "Hexabot" is a trademark of Hexastack. You may not use this name in derivative works without express written permission.
@@ -631,27 +631,6 @@
     }
   }
 
-<<<<<<< HEAD
-        const attachment = await this.attachmentService.store(data.file, {
-          name: data.name,
-          size: Buffer.byteLength(data.file),
-          type: data.type,
-        });
-
-        if (attachment)
-          next(null, {
-            type: Attachment.getTypeByMime(attachment.type),
-            url: Attachment.getAttachmentUrl(attachment.id, attachment?.name),
-          });
-      } catch (err) {
-        this.logger.error(
-          'Web Channel Handler : Unable to write uploaded file',
-          err,
-        );
-        return next(new Error('Unable to upload file!'));
-      }
-    } else {
-=======
   /**
    * Handle multipart/form-data upload
    *
@@ -662,7 +641,6 @@
     res: Response,
   ): Promise<Attachment | null> {
     try {
->>>>>>> cbbae7e2
       const upload = multer({
         limits: {
           fileSize: config.parameters.maxUploadSize,
@@ -689,21 +667,6 @@
 
             resolve(req.file);
           });
-<<<<<<< HEAD
-          if (!attachment) {
-            this.logger.debug(
-              'Web Channel Handler : failed to store attachment',
-            );
-            return next(null);
-          }
-          next(null, {
-            type: Attachment.getTypeByMime(attachment.type),
-            url: Attachment.getAttachmentUrl(attachment.id, attachment.name),
-          });
-        } catch (err) {
-          next(err);
-        }
-=======
         },
       );
 
@@ -719,7 +682,6 @@
         name: file.originalname,
         size: file.size,
         type: file.mimetype,
->>>>>>> cbbae7e2
       });
       return attachment;
     } catch (err) {
@@ -1035,11 +997,7 @@
       type: Web.OutgoingMessageType.file,
       data: {
         type: message.attachment.type,
-<<<<<<< HEAD
-        url: message.attachment.payload.url!,
-=======
         url: await this.getPublicUrl(message.attachment.payload),
->>>>>>> cbbae7e2
       },
     };
     if (message.quickReplies && message.quickReplies.length > 0) {
