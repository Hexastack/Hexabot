/*
 * Copyright © 2024 Hexastack. All rights reserved.
 *
 * Licensed under the GNU Affero General Public License v3.0 (AGPLv3) with the following additional terms:
 * 1. The name "Hexabot" is a trademark of Hexastack. You may not use this name in derivative works without express written permission.
 * 2. All derivative works must include clear attribution to the original creator and software, Hexastack and Hexabot, in a prominent location (e.g., in the software's "About" section, documentation, and README file).
 */

import mongoose from 'mongoose';

import { ConversationCreateDto } from '@/chat/dto/conversation.dto';
import { ConversationModel } from '@/chat/schemas/conversation.schema';

import { getFixturesWithDefaultValues } from '../defaultValues';
import { TFixturesDefaultValues } from '../types';

import { installBlockFixtures } from './block';
import { installSubscriberFixtures } from './subscriber';

const conversations: ConversationCreateDto[] = [
  {
    sender: '0',
    active: true,
    context: {
      channel: 'messenger-channel',
      text: 'Hi',
      payload: '',
      nlp: {
        entities: [
          {
            entity: 'intent',
            value: 'greeting',
            confidence: 0.999,
          },
        ],
      },
      vars: {
        age: 30,
        email: 'email@example.com',
      },
      user_location: {
        address: { country: 'FR' },
        lat: 35,
        lon: 45,
      },
      user: {
        id: '1',
        createdAt: new Date(),
        updatedAt: new Date(),
        first_name: 'Jhon',
        last_name: 'Doe',
        language: 'fr',
        locale: 'en_EN',
        timezone: 0,
        gender: 'male',
        country: 'FR',
        foreign_id: '',
        labels: [],
        assignedTo: null,
        channel: { name: 'messenger-channel' },
        avatar: null,
        context: {},
        assignedAt: new Date(),
      },
      skip: {},
      attempt: 0,
    },
    current: '0',
    next: ['1', '2'],
  },
  {
    sender: '1',
    context: {
      channel: 'web-channel',
      text: 'Hello',
      payload: '',
      nlp: {
        entities: [
          {
            entity: 'intent',
            value: 'greeting',
            confidence: 0.999,
          },
        ],
      },
      vars: {
        age: 30,
        email: 'email@example.com',
      },
      user_location: {
        address: { country: 'US' },
        lat: 15,
        lon: 45,
      },
      user: {
        id: '2',
        createdAt: new Date(),
        updatedAt: new Date(),
        first_name: 'Maynard',
        last_name: 'James Keenan',
        language: 'en',
        locale: 'en_EN',
        timezone: 0,
        gender: 'male',
        country: 'US',
        foreign_id: '',
        labels: [],
        assignedTo: null,
        channel: { name: 'web-channel' },
        avatar: null,
        context: {},
        assignedAt: new Date(),
      },
      skip: {},
      attempt: 0,
    },
    current: '4',
    next: ['3', '4'],
  },
];

export const conversationDefaultValues: TFixturesDefaultValues<ConversationCreateDto> =
  {
    active: false,
  };

export const conversationFixtures =
  getFixturesWithDefaultValues<ConversationCreateDto>({
    fixtures: conversations,
    defaultValues: conversationDefaultValues,
  });

export const installConversationTypeFixtures = async () => {
  const subscribers = await installSubscriberFixtures();
  const blocks = await installBlockFixtures();

  const Conversation = mongoose.model(
    ConversationModel.name,
    ConversationModel.schema,
  );
  return await Conversation.insertMany(
    conversationFixtures.map((conversationFixture) => ({
      ...conversationFixture,
      sender: subscribers[parseInt(conversationFixture.sender)].id,
      current: conversationFixture?.current
<<<<<<< HEAD
        ? blocks[parseInt(conversationFixture.current)].id
        : null,
=======
        ? blocks[parseInt(conversationFixture.current)]?.id
        : undefined,
>>>>>>> 91e61b2e
      next: conversationFixture.next?.map((n) => blocks[parseInt(n)].id),
    })),
  );
};<|MERGE_RESOLUTION|>--- conflicted
+++ resolved
@@ -142,14 +142,9 @@
     conversationFixtures.map((conversationFixture) => ({
       ...conversationFixture,
       sender: subscribers[parseInt(conversationFixture.sender)].id,
-      current: conversationFixture?.current
-<<<<<<< HEAD
-        ? blocks[parseInt(conversationFixture.current)].id
-        : null,
-=======
+      current: conversationFixture.current
         ? blocks[parseInt(conversationFixture.current)]?.id
         : undefined,
->>>>>>> 91e61b2e
       next: conversationFixture.next?.map((n) => blocks[parseInt(n)].id),
     })),
   );
