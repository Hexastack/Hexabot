/*
 * Copyright © 2024 Hexastack. All rights reserved.
 *
 * Licensed under the GNU Affero General Public License v3.0 (AGPLv3) with the following additional terms:
 * 1. The name "Hexabot" is a trademark of Hexastack. You may not use this name in derivative works without express written permission.
 * 2. All derivative works must include clear attribution to the original creator and software, Hexastack and Hexabot, in a prominent location (e.g., in the software's "About" section, documentation, and README file).
 */

import mongoose from 'mongoose';

import { BlockCreateDto } from '@/chat/dto/block.dto';
import { Block, BlockModel } from '@/chat/schemas/block.schema';
import { CategoryModel } from '@/chat/schemas/category.schema';
import { FileType } from '@/chat/schemas/types/attachment';
import { ButtonType } from '@/chat/schemas/types/button';
import { QuickReplyType } from '@/chat/schemas/types/quick-reply';

import { getFixturesWithDefaultValues } from '../defaultValues';
import { FixturesTypeBuilder } from '../types';

type TBlockFixtures = FixturesTypeBuilder<Block, BlockCreateDto>;

export const blockDefaultValues: TBlockFixtures['defaultValues'] = {
  options: {},
  nextBlocks: [],
  capture_vars: [],
  assign_labels: [],
  trigger_labels: [],
  trigger_channels: [],
  builtin: false,
  starts_conversation: false,
  attachedBlock: null,
  attachedToBlock: null,
};

export const blocks: TBlockFixtures['values'][] = [
  {
    name: 'hasNextBlocks',
    patterns: ['Hi'],
    category: null,
    options: {
      typing: 0,
      fallback: {
        active: false,
        max_attempts: 1,
        message: [],
      },
    },
    message: ['Hi back !'],
    position: {
      x: 0,
      y: 0,
    },
  },
  {
    name: 'hasPreviousBlocks',
    patterns: ['colors'],
    category: null,
    options: {
      typing: 0,
      fallback: {
        active: false,
        max_attempts: 1,
        message: [],
      },
    },
    message: {
      text: 'What"s your favorite color?',
      quickReplies: [
        {
          content_type: QuickReplyType.text,
          title: 'Green',
          payload: 'Green',
        },
        {
          content_type: QuickReplyType.text,
          title: 'Yellow',
          payload: 'Yellow',
        },
        {
          content_type: QuickReplyType.text,
          title: 'Red',
          payload: 'Red',
        },
      ],
    },
    position: {
      x: 0,
      y: 1,
    },
  },
  {
    name: 'buttons',
    patterns: ['about'],
    category: null,
    options: {
      typing: 0,
      fallback: {
        active: false,
        max_attempts: 1,
        message: [],
      },
    },
    message: {
      text: 'What would you like to know about us?',
      buttons: [
        {
          type: ButtonType.postback,
          title: 'Vision',
          payload: 'Vision',
        },
        {
          type: ButtonType.postback,
          title: 'Values',
          payload: 'Values',
        },
        {
          type: ButtonType.postback,
          title: 'Approach',
          payload: 'Approach',
        },
      ],
    },
    position: {
      x: 0,
      y: 2,
    },
  },
  {
    name: 'attachment',
    patterns: ['image'],
    category: null,
    options: {
      typing: 0,
      fallback: {
        active: false,
        max_attempts: 1,
        message: [],
      },
    },
    message: {
      attachment: {
        type: FileType.image,
        payload: {
          attachment_id: '1',
        },
      },
      quickReplies: [],
    },
    position: {
      x: 0,
      y: 3,
    },
  },
  {
    name: 'test',
    patterns: ['yes'],
    category: null,
    //to be verified
    options: {
      typing: 0,
      fallback: {
        active: false,
        max_attempts: 1,
        message: [],
      },
    },
    message: [':)', ':D', ';)'],
    position: {
      x: 36,
      y: 78,
    },
  },
];

<<<<<<< HEAD
export const blockDefaultValues: TFixturesDefaultValues<Block> = {
  options: {},
  builtin: false,
  nextBlocks: [],
  capture_vars: [],
  assign_labels: [],
  trigger_labels: [],
  starts_conversation: false,
};

export const blockFixtures = getFixturesWithDefaultValues<Block>({
=======
export const blockFixtures = getFixturesWithDefaultValues<
  TBlockFixtures['values']
>({
>>>>>>> e8c6ff34
  fixtures: blocks,
  defaultValues: blockDefaultValues,
});

export const installBlockFixtures = async () => {
  const Category = mongoose.model(CategoryModel.name, CategoryModel.schema);
  const defaultCategory = await Category.create({
    label: 'default',
    builtin: true,
  });
  const Block = mongoose.model(BlockModel.name, BlockModel.schema);
  const blocks = await Block.insertMany(
    blockFixtures.map((blockFixture) => ({
      ...blockFixture,
      category: defaultCategory.id,
    })),
  );
  return await Block.updateOne(
    { name: 'hasNextBlocks' },
    { $set: { nextBlocks: blocks[1].id } },
  );
};<|MERGE_RESOLUTION|>--- conflicted
+++ resolved
@@ -30,7 +30,6 @@
   builtin: false,
   starts_conversation: false,
   attachedBlock: null,
-  attachedToBlock: null,
 };
 
 export const blocks: TBlockFixtures['values'][] = [
@@ -173,23 +172,9 @@
   },
 ];
 
-<<<<<<< HEAD
-export const blockDefaultValues: TFixturesDefaultValues<Block> = {
-  options: {},
-  builtin: false,
-  nextBlocks: [],
-  capture_vars: [],
-  assign_labels: [],
-  trigger_labels: [],
-  starts_conversation: false,
-};
-
-export const blockFixtures = getFixturesWithDefaultValues<Block>({
-=======
 export const blockFixtures = getFixturesWithDefaultValues<
   TBlockFixtures['values']
 >({
->>>>>>> e8c6ff34
   fixtures: blocks,
   defaultValues: blockDefaultValues,
 });
